syntax = "proto3";

package api.v1;

option java_package = "com.topfreegames.maestro.pkg.api.v1";
option go_package = "github.com/topfreegames/maestro/pkg/api/v1";

import "google/api/annotations.proto";
import "api/v1/messages.proto";

// Service that deals with scheduler operations.
service OperationsService {
  // List operations based on a scheduler.
  rpc ListOperations(ListOperationsRequest) returns (ListOperationsResponse) {
    option (google.api.http) = {
      get: "/schedulers/{scheduler_name=*}/operations",
    };
  }
  // Cancel operation based on scheduler name and operation ID
  rpc CancelOperation(CancelOperationRequest) returns (CancelOperationResponse) {
    option (google.api.http) = {
      post: "/schedulers/{scheduler_name=*}/operations/{operation_id=*}/cancel",
    };
  }

  // Get operation based on scheduler name and operation ID
  rpc GetOperation(GetOperationRequest) returns (GetOperationResponse) {
    option (google.api.http) = {
      get: "/schedulers/{scheduler_name=*}/operations/{operation_id=*}",
    };
  }
}

// The list operation route request.
message ListOperationsRequest {
  // Scheduler name that the operations are part of.
  // NOTE: On http protocol, this operates as a path param.
  string scheduler_name = 1;
  // Optional parameter for enabling operations sorting.
  // General `order_by` string syntax: <field> (<asc|desc>)
  // Default value is `created_at desc`
  // NOTE: On http protocol, this operates as a query parameter.
  string order_by = 2;
<<<<<<< HEAD
  // Optional parameter for enabling filter by operation execution stage, can be one of [pending, active, history]  optional string stage = 3;
  string stage = 3;
  // Parameter for pagination.
  optional uint32 page = 4;
  // Optional parameter for pagination.
=======
  // Required parameter for enabling filter by operation execution stage, can be one of [pending, active, history].
  string stage = 3;
  // Parameter for pagination, indicates the page number.
  optional uint32 page = 4;
  // Optional parameter for pagination, indicates the number of items per page.
>>>>>>> 0c82fc60
  optional uint32 per_page = 5;
}

// The list operation route response/reply
// There's a list for each operation major status
message ListOperationsResponse {
<<<<<<< HEAD
  // Parameter for pagination.
  optional uint32 page = 1;
  // Optional parameter for pagination.
  optional uint32 page_size = 2;
  // Optional parameter for total.
  optional uint32 total = 3;
  // List of the scheduler finished (with error or not) operations.
  repeated ListOperationItem operations = 4;
=======
  // Parameter for pagination, indicates the current page number.
  optional uint32 page = 1;
  // Optional parameter for pagination, indicates the page size.
  optional uint32 page_size = 2;
  // List of the scheduler operations.
  repeated ListOperationItem operations = 3;
>>>>>>> 0c82fc60
}

// The cancel operation request.
message CancelOperationRequest {
  // Scheduler name where the operation relies on.
  string scheduler_name = 1;
  // Operation identifier to be canceled.
  string operation_id = 2;
}

// Empty response of the cancel operation request.
message CancelOperationResponse {}

// The get operation route request.
message GetOperationRequest {
  // Scheduler name that the operations are part of.
  // NOTE: On http protocol, this operates as a path param.
  string scheduler_name = 1;
  // ID of the requested operation.
  // NOTE: On http protocol, this operates as a path param.
  string operation_id = 2;
}

// The get operation route response/reply
message GetOperationResponse {
  // Operation requested.
  Operation operation = 1;
}<|MERGE_RESOLUTION|>--- conflicted
+++ resolved
@@ -41,26 +41,17 @@
   // Default value is `created_at desc`
   // NOTE: On http protocol, this operates as a query parameter.
   string order_by = 2;
-<<<<<<< HEAD
-  // Optional parameter for enabling filter by operation execution stage, can be one of [pending, active, history]  optional string stage = 3;
-  string stage = 3;
-  // Parameter for pagination.
-  optional uint32 page = 4;
-  // Optional parameter for pagination.
-=======
   // Required parameter for enabling filter by operation execution stage, can be one of [pending, active, history].
   string stage = 3;
   // Parameter for pagination, indicates the page number.
   optional uint32 page = 4;
   // Optional parameter for pagination, indicates the number of items per page.
->>>>>>> 0c82fc60
   optional uint32 per_page = 5;
 }
 
 // The list operation route response/reply
 // There's a list for each operation major status
 message ListOperationsResponse {
-<<<<<<< HEAD
   // Parameter for pagination.
   optional uint32 page = 1;
   // Optional parameter for pagination.
@@ -69,14 +60,6 @@
   optional uint32 total = 3;
   // List of the scheduler finished (with error or not) operations.
   repeated ListOperationItem operations = 4;
-=======
-  // Parameter for pagination, indicates the current page number.
-  optional uint32 page = 1;
-  // Optional parameter for pagination, indicates the page size.
-  optional uint32 page_size = 2;
-  // List of the scheduler operations.
-  repeated ListOperationItem operations = 3;
->>>>>>> 0c82fc60
 }
 
 // The cancel operation request.
