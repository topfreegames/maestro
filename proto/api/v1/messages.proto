--- conflicted
+++ resolved
@@ -115,13 +115,8 @@
   int32 port = 3;
   // Optional container host port.
   int32 host_port = 4;
-<<<<<<< HEAD
-  // Optional host port range, replaces the PortRange in the Scheduler object
+  // The host port range object describes what is the port range used to allocate game rooms.
   optional PortRange host_port_range = 5;
-=======
-  // The {target/external} port range object describes what is the port range used to allocate game rooms.
-  optional PortRange target_port_range = 5;
->>>>>>> 331184da
 }
 
 // Port range is the range definition that the rooms will use. If a scheduler
