--- conflicted
+++ resolved
@@ -480,10 +480,6 @@
                   "format": "int32",
                   "description": "The rooms replicas is the desired number of rooms that maestro should keep available."
                 },
-                "autoscaling": {
-                  "$ref": "#/definitions/v1Autoscaling",
-                  "title": "The autoscaling defines the autoscaling and its policy to be followed"
-                },
                 "forwarders": {
                   "type": "array",
                   "items": {
@@ -549,10 +545,6 @@
                   "format": "int32",
                   "title": "Rooms Replicas is the desired number of rooms"
                 },
-                "autoscaling": {
-                  "$ref": "#/definitions/v1OptionalAutoscaling",
-                  "title": "Autoscaling rules to the scheduler"
-                },
                 "forwarders": {
                   "type": "array",
                   "items": {
@@ -991,7 +983,7 @@
       },
       "description": "Add rooms operation response payload, empty."
     },
-    "v1Autoscaling": {
+    "v1AutoscalingInfo": {
       "type": "object",
       "properties": {
         "enabled": {
@@ -1007,47 +999,9 @@
           "type": "integer",
           "format": "int32",
           "title": "Max is the maximum number of game rooms that a scheduler should have"
-        },
-        "policy": {
-          "$ref": "#/definitions/v1AutoscalingPolicy",
-          "title": "Policy is the autoscaling policy that scheduler should follow"
-        }
-      },
-      "title": "Autoscaling struct representation"
-    },
-    "v1AutoscalingInfo": {
-      "type": "object",
-      "properties": {
-        "enabled": {
-          "type": "boolean",
-          "title": "Enable flag to autoscaling feature"
-        },
-        "min": {
-          "type": "integer",
-          "format": "int32",
-          "title": "Min is the minimum number of game rooms that a scheduler should have"
-        },
-        "max": {
-          "type": "integer",
-          "format": "int32",
-          "title": "Max is the maximum number of game rooms that a scheduler should have"
         }
       },
       "title": "Autoscaling Info for schedulerInfo message"
-    },
-    "v1AutoscalingPolicy": {
-      "type": "object",
-      "properties": {
-        "type": {
-          "type": "string",
-          "title": "Type is the policy type to the scheduler"
-        },
-        "parameters": {
-          "$ref": "#/definitions/v1PolicyParameters",
-          "title": "Parameters is the autoscaling arguments to guide the policy execution"
-        }
-      },
-      "title": "AutoscalingPolicy object representation"
     },
     "v1CancelOperationResponse": {
       "type": "object",
@@ -1222,10 +1176,6 @@
           "format": "int32",
           "description": "The rooms replicas defines the desired number of Game Rooms in a scheduler."
         },
-        "autoscaling": {
-          "$ref": "#/definitions/v1Autoscaling",
-          "title": "The autoscaling defines the autoscaling and its policy to be followed"
-        },
         "forwarders": {
           "type": "array",
           "items": {
@@ -1488,30 +1438,6 @@
       },
       "description": "OperationEvent object represent an execution event."
     },
-    "v1OptionalAutoscaling": {
-      "type": "object",
-      "properties": {
-        "enabled": {
-          "type": "boolean",
-          "title": "Enable flag to autoscaling feature"
-        },
-        "min": {
-          "type": "integer",
-          "format": "int32",
-          "title": "Min is the minimum number of game rooms that a scheduler should have"
-        },
-        "max": {
-          "type": "integer",
-          "format": "int32",
-          "title": "Max is the maximum number of game rooms that a scheduler should have"
-        },
-        "policy": {
-          "$ref": "#/definitions/v1AutoscalingPolicy",
-          "title": "Policy is the autoscaling policy that scheduler should follow"
-        }
-      },
-      "title": "Autoscaling struct representation"
-    },
     "v1OptionalContainer": {
       "type": "object",
       "properties": {
@@ -1595,17 +1521,6 @@
       },
       "description": "PatchSchedulerResponse have the operation response id that represents the operation creted to this change."
     },
-<<<<<<< HEAD
-    "v1PolicyParameters": {
-      "type": "object",
-      "properties": {
-        "roomOccupancy": {
-          "$ref": "#/definitions/v1RoomOccupancy",
-          "title": "RoomOccupancy is the policy parameters to execute rooms occupancy policy"
-        }
-      },
-      "title": "PolicyParameters object representation"
-=======
     "v1Port": {
       "type": "object",
       "properties": {
@@ -1623,7 +1538,6 @@
         }
       },
       "description": "Port represents a game room port."
->>>>>>> 281440b4
     },
     "v1PortRange": {
       "type": "object",
@@ -1651,17 +1565,6 @@
       },
       "description": "Remove rooms operation response payload."
     },
-    "v1RoomOccupancy": {
-      "type": "object",
-      "properties": {
-        "readyTarget": {
-          "type": "number",
-          "format": "float",
-          "title": "ReadyTarget represents the number of rooms ready rate that the scheduler should keep"
-        }
-      },
-      "title": "RoomOccupancy optional policy parameter"
-    },
     "v1Scheduler": {
       "type": "object",
       "properties": {
@@ -1699,10 +1602,6 @@
           "$ref": "#/definitions/v1Spec",
           "title": "GameRoom spec"
         },
-        "autoscaling": {
-          "$ref": "#/definitions/v1Autoscaling",
-          "title": "Autoscaling rules to the scheduler"
-        },
         "forwarders": {
           "type": "array",
           "items": {
