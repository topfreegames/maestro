// MIT License
//
// Copyright (c) 2021 TFG Co
//
// Permission is hereby granted, free of charge, to any person obtaining a copy
// of this software and associated documentation files (the "Software"), to deal
// in the Software without restriction, including without limitation the rights
// to use, copy, modify, merge, publish, distribute, sublicense, and/or sell
// copies of the Software, and to permit persons to whom the Software is
// furnished to do so, subject to the following conditions:
//
// The above copyright notice and this permission notice shall be included in all
// copies or substantial portions of the Software.
//
// THE SOFTWARE IS PROVIDED "AS IS", WITHOUT WARRANTY OF ANY KIND, EXPRESS OR
// IMPLIED, INCLUDING BUT NOT LIMITED TO THE WARRANTIES OF MERCHANTABILITY,
// FITNESS FOR A PARTICULAR PURPOSE AND NONINFRINGEMENT. IN NO EVENT SHALL THE
// AUTHORS OR COPYRIGHT HOLDERS BE LIABLE FOR ANY CLAIM, DAMAGES OR OTHER
// LIABILITY, WHETHER IN AN ACTION OF CONTRACT, TORT OR OTHERWISE, ARISING FROM,
// OUT OF OR IN CONNECTION WITH THE SOFTWARE OR THE USE OR OTHER DEALINGS IN THE
// SOFTWARE.

package handlers

import (
	"context"
	"errors"
	"fmt"
	"sort"
	"strings"

	"github.com/topfreegames/maestro/internal/api/handlers/requestadapters"
	portsErrors "github.com/topfreegames/maestro/internal/core/ports/errors"

	"github.com/topfreegames/maestro/internal/core/logs"
	"github.com/topfreegames/maestro/internal/core/ports"
	"go.uber.org/zap"

	"github.com/topfreegames/maestro/internal/core/entities/operation"
	api "github.com/topfreegames/maestro/pkg/api/v1"
	"google.golang.org/grpc/codes"
	"google.golang.org/grpc/status"
)

type OperationsHandler struct {
	operationManager ports.OperationManager
	logger           *zap.Logger
	api.UnimplementedOperationsServiceServer
}

func ProvideOperationsHandler(operationManager ports.OperationManager) *OperationsHandler {
	return &OperationsHandler{
		operationManager: operationManager,
		logger: zap.L().
			With(zap.String(logs.LogFieldComponent, "handler"), zap.String(logs.LogFieldHandlerName, "operations_handler")),
	}
}

func (h *OperationsHandler) ListOperations(ctx context.Context, request *api.ListOperationsRequest) (*api.ListOperationsResponse, error) {
	handlerLogger := h.logger.With(zap.String(logs.LogFieldSchedulerName, request.GetSchedulerName()))
	sortingOrder, err := extractSortingParameters(request.OrderBy)
	if err != nil {
		handlerLogger.Error(fmt.Sprintf("error parsing sorting parameters, orderBy: %+v", request.OrderBy), zap.Error(err))
		return nil, status.Error(codes.InvalidArgument, err.Error())
	}

	operationStage := request.Stage
	if err != nil {
		handlerLogger.Error(fmt.Sprintf("error parsing stage filter parameters, stage: %s", request.Stage), zap.Error(err))
		return nil, status.Error(codes.InvalidArgument, err.Error())
	}

	var operations []*operation.Operation

	switch operationStage {
	case "pending":
		operations, err = h.queryPendingOperations(ctx, request.SchedulerName, sortingOrder)
		if err != nil {
			return nil, status.Error(codes.Unknown, "error listing operations on pending stage")
		}

	case "active":
		operations, err = h.queryActiveOperations(ctx, request.SchedulerName, sortingOrder)
		if err != nil {
			return nil, status.Error(codes.Unknown, "error listing operations on active stage")
		}

<<<<<<< HEAD
	case "final":
		operations, err = h.queryFinishedOperations(ctx, request.SchedulerName, sortingOrder)
		if err != nil {
			return nil, status.Error(codes.Unknown, "error listing operations on final stage")
		}

	default:
		return nil, status.Errorf(codes.InvalidArgument, "invalid stage filter: %s", request.Stage)
=======
	finishedOperationEntities, _, err := h.operationManager.ListSchedulerFinishedOperations(ctx, request.GetSchedulerName(), 0, -1)
	if err != nil {
		handlerLogger.Error("error listing finished operations", zap.Error(err))
		return nil, status.Error(codes.Unknown, err.Error())
>>>>>>> 545bcbb3
	}

	responseOperations, err := h.parseListOperationsResponse(ctx, operations)
	if err != nil {
		return nil, status.Error(codes.Unknown, err.Error())
	}
	return &api.ListOperationsResponse{Operations: responseOperations}, nil
}

func (h *OperationsHandler) CancelOperation(ctx context.Context, request *api.CancelOperationRequest) (*api.CancelOperationResponse, error) {
	handlerLogger := h.logger.With(zap.String(logs.LogFieldSchedulerName, request.GetSchedulerName()), zap.String(logs.LogFieldOperationID, request.GetOperationId()))
	handlerLogger.Info("received request to cancel operation")
	err := h.operationManager.EnqueueOperationCancellationRequest(ctx, request.SchedulerName, request.OperationId)
	if err != nil {
		if errors.Is(err, portsErrors.ErrConflict) {
			handlerLogger.Warn("Cancel operation conflict", zap.String(logs.LogFieldSchedulerName, request.GetSchedulerName()), zap.String(logs.LogFieldOperationID, request.GetOperationId()), zap.Error(err))
			return nil, status.Error(codes.Aborted, err.Error())
		}
		handlerLogger.Error("error cancelling operation", zap.String(logs.LogFieldSchedulerName, request.GetSchedulerName()), zap.String(logs.LogFieldOperationID, request.GetOperationId()), zap.Error(err))
		return nil, status.Error(codes.Unknown, err.Error())
	}

	return &api.CancelOperationResponse{}, nil
}

func (h *OperationsHandler) GetOperation(ctx context.Context, request *api.GetOperationRequest) (*api.GetOperationResponse, error) {
	handlerLogger := h.logger.With(zap.String(logs.LogFieldSchedulerName, request.GetSchedulerName()), zap.String(logs.LogFieldOperationID, request.GetOperationId()))
	handlerLogger.Info("received request to get operation by id")
	op, _, err := h.operationManager.GetOperation(ctx, request.GetSchedulerName(), request.GetOperationId())
	if err != nil {
		if errors.Is(err, portsErrors.ErrNotFound) {
			handlerLogger.Warn("operation not found", zap.Error(err))
			return nil, status.Error(codes.NotFound, err.Error())
		}
		handlerLogger.Error("error fetching operation", zap.Error(err))
		return nil, status.Error(codes.Unknown, err.Error())
	}

	convertedOp, err := requestadapters.FromOperationToResponse(op)
	if err != nil {
		handlerLogger.Error("invalid operation object. Fail to convert", zap.Error(err))
		return nil, status.Error(codes.Unknown, err.Error())
	}
	return &api.GetOperationResponse{Operation: convertedOp}, nil
}

func (h *OperationsHandler) parseListOperationsResponse(ctx context.Context, operationEntities []*operation.Operation) ([]*api.ListOperationItem, error) {
	operationResponse, err := requestadapters.FromOperationsToListOperationsResponses(operationEntities)
	if err != nil {
		h.logger.Error("error parsing operations", zap.Error(err))
		return nil, status.Error(codes.Unknown, err.Error())
	}
	return operationResponse, nil
}

func (h *OperationsHandler) queryPendingOperations(ctx context.Context, schedulerName, sortingOrder string) ([]*operation.Operation, error) {
	pendingOperationEntities, err := h.operationManager.ListSchedulerPendingOperations(ctx, schedulerName)
	if err != nil {
		h.logger.Error("error listing pending operations", zap.Error(err))
		return nil, status.Error(codes.Unknown, err.Error())
	}
	sortOperationsByCreatedAt(pendingOperationEntities, sortingOrder)

	return pendingOperationEntities, nil
}

func (h *OperationsHandler) queryActiveOperations(ctx context.Context, schedulerName, sortingOrder string) ([]*operation.Operation, error) {
	activeOperationEntities, err := h.operationManager.ListSchedulerActiveOperations(ctx, schedulerName)
	if err != nil {
		h.logger.Error("error listing active operations", zap.Error(err))
		return nil, status.Error(codes.Unknown, err.Error())
	}
	sortOperationsByCreatedAt(activeOperationEntities, sortingOrder)

	return activeOperationEntities, nil
}

func (h *OperationsHandler) queryFinishedOperations(ctx context.Context, schedulerName, sortingOrder string) ([]*operation.Operation, error) {
	finishedOperationEntities, err := h.operationManager.ListSchedulerFinishedOperations(ctx, schedulerName)
	if err != nil {
		h.logger.Error("error listing finished operations", zap.Error(err))
		return nil, status.Error(codes.Unknown, err.Error())
	}
	sortOperationsByCreatedAt(finishedOperationEntities, sortingOrder)

	return finishedOperationEntities, nil
}

func sortOperationsByCreatedAt(operations []*operation.Operation, order string) {
	sort.Slice(operations, func(i, j int) bool {
		if order == "asc" {
			return operations[i].CreatedAt.Before(operations[j].CreatedAt)
		} else {
			return operations[i].CreatedAt.After(operations[j].CreatedAt)
		}
	})
}

func extractSortingParameters(orderBy string) (string, error) {
	sortingOrder := "desc"
	sortingField := "createdAt"
	sortingParameters := strings.Fields(orderBy)
	parametersLen := len(sortingParameters)
	switch {
	case parametersLen == 1:
		sortingField = sortingParameters[0]
	case parametersLen == 2:
		sortingField = sortingParameters[0]
		sortingOrder = sortingParameters[1]
	case parametersLen > 2:
		return "", fmt.Errorf("invalid sorting parameters number")
	}

	if sortingField != "createdAt" {
		return "", fmt.Errorf("invalid sorting field: %s", sortingField)
	}
	if sortingOrder != "asc" && sortingOrder != "desc" {
		return "", fmt.Errorf("invalid sorting order: %s", sortingOrder)
	}
	return sortingOrder, nil
}<|MERGE_RESOLUTION|>--- conflicted
+++ resolved
@@ -85,7 +85,6 @@
 			return nil, status.Error(codes.Unknown, "error listing operations on active stage")
 		}
 
-<<<<<<< HEAD
 	case "final":
 		operations, err = h.queryFinishedOperations(ctx, request.SchedulerName, sortingOrder)
 		if err != nil {
@@ -94,12 +93,11 @@
 
 	default:
 		return nil, status.Errorf(codes.InvalidArgument, "invalid stage filter: %s", request.Stage)
-=======
+
 	finishedOperationEntities, _, err := h.operationManager.ListSchedulerFinishedOperations(ctx, request.GetSchedulerName(), 0, -1)
 	if err != nil {
 		handlerLogger.Error("error listing finished operations", zap.Error(err))
 		return nil, status.Error(codes.Unknown, err.Error())
->>>>>>> 545bcbb3
 	}
 
 	responseOperations, err := h.parseListOperationsResponse(ctx, operations)
