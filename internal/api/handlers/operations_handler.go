// MIT License
//
// Copyright (c) 2021 TFG Co
//
// Permission is hereby granted, free of charge, to any person obtaining a copy
// of this software and associated documentation files (the "Software"), to deal
// in the Software without restriction, including without limitation the rights
// to use, copy, modify, merge, publish, distribute, sublicense, and/or sell
// copies of the Software, and to permit persons to whom the Software is
// furnished to do so, subject to the following conditions:
//
// The above copyright notice and this permission notice shall be included in all
// copies or substantial portions of the Software.
//
// THE SOFTWARE IS PROVIDED "AS IS", WITHOUT WARRANTY OF ANY KIND, EXPRESS OR
// IMPLIED, INCLUDING BUT NOT LIMITED TO THE WARRANTIES OF MERCHANTABILITY,
// FITNESS FOR A PARTICULAR PURPOSE AND NONINFRINGEMENT. IN NO EVENT SHALL THE
// AUTHORS OR COPYRIGHT HOLDERS BE LIABLE FOR ANY CLAIM, DAMAGES OR OTHER
// LIABILITY, WHETHER IN AN ACTION OF CONTRACT, TORT OR OTHERWISE, ARISING FROM,
// OUT OF OR IN CONNECTION WITH THE SOFTWARE OR THE USE OR OTHER DEALINGS IN THE
// SOFTWARE.

package handlers

import (
	"context"
	"errors"
	"fmt"
	"sort"
	"strings"

	"github.com/topfreegames/maestro/internal/api/handlers/requestadapters"
	portsErrors "github.com/topfreegames/maestro/internal/core/ports/errors"

	"github.com/topfreegames/maestro/internal/core/logs"
	"github.com/topfreegames/maestro/internal/core/ports"
	"go.uber.org/zap"

	"github.com/topfreegames/maestro/internal/core/entities/operation"
	api "github.com/topfreegames/maestro/pkg/api/v1"
	v1 "github.com/topfreegames/maestro/pkg/api/v1"
	"google.golang.org/grpc/codes"
	"google.golang.org/grpc/status"
)

type OperationsHandler struct {
	operationManager ports.OperationManager
	logger           *zap.Logger
	api.UnimplementedOperationsServiceServer
}

func ProvideOperationsHandler(operationManager ports.OperationManager) *OperationsHandler {
	return &OperationsHandler{
		operationManager: operationManager,
		logger: zap.L().
			With(zap.String(logs.LogFieldComponent, "handler"), zap.String(logs.LogFieldHandlerName, "operations_handler")),
	}
}

func (h *OperationsHandler) ListOperations(ctx context.Context, request *api.ListOperationsRequest) (*api.ListOperationsResponse, error) {
	handlerLogger := h.logger.With(zap.String(logs.LogFieldSchedulerName, request.GetSchedulerName()))
	sortingOrder, err := extractSortingParameters(request.OrderBy)
	if err != nil {
		handlerLogger.Error(fmt.Sprintf("error parsing sorting parameters, orderBy: %+v", request.OrderBy), zap.Error(err))
		return nil, status.Error(codes.InvalidArgument, err.Error())
	}

<<<<<<< HEAD
	operationStatus := request.Stage
	if err != nil {
		handlerLogger.Error(fmt.Sprintf("error parsing stage filter parameters, Stage: %+v", request.Stage), zap.Error(err))
		return nil, status.Error(codes.InvalidArgument, err.Error())
	}

	page := request.Page
	if condition := page == nil; condition {
		page = new(uint32)
		*page = 0
	}

	perPage := request.PerPage
	if condition := perPage == nil; condition {
		perPage = new(uint32)
		*perPage = 100
	}
	handlerLogger.Debug("listing operations", zap.Uint32("page", *page), zap.Uint32("perPage", *perPage))

	var operations []*operation.Operation

	switch operationStatus {
	case "pending":
		operations, err = h.queryPendingOperations(ctx, request.SchedulerName, sortingOrder)
		if err != nil {
			return nil, status.Error(codes.Unknown, err.Error())
=======
	operationStage := request.Stage
	if err != nil {
		handlerLogger.Error(fmt.Sprintf("error parsing stage filter parameters, stage: %s", request.Stage), zap.Error(err))
		return nil, status.Error(codes.InvalidArgument, err.Error())
	}

	var operations []*operation.Operation

	switch operationStage {
	case "pending":
		operations, err = h.queryPendingOperations(ctx, request.SchedulerName, sortingOrder)
		if err != nil {
			return nil, status.Error(codes.Unknown, "error listing operations on pending stage")
>>>>>>> 0c82fc60
		}

	case "active":
		operations, err = h.queryActiveOperations(ctx, request.SchedulerName, sortingOrder)
		if err != nil {
<<<<<<< HEAD
			return nil, status.Error(codes.Unknown, err.Error())
=======
			return nil, status.Error(codes.Unknown, "error listing operations on active stage")
>>>>>>> 0c82fc60
		}

	case "history":
		operations, err = h.queryFinishedOperations(ctx, request.SchedulerName, sortingOrder)
		if err != nil {
<<<<<<< HEAD
			return nil, status.Error(codes.Unknown, err.Error())
=======
			return nil, status.Error(codes.Unknown, "error listing operations on history stage")
>>>>>>> 0c82fc60
		}

	default:
		return nil, status.Errorf(codes.InvalidArgument, "invalid stage filter: %s", request.Stage)
	}

	responseOperations, err := h.parseListOperationsResponse(ctx, operations)
	if err != nil {
		return nil, status.Error(codes.Unknown, err.Error())
	}
	return &api.ListOperationsResponse{Operations: responseOperations}, nil
}

func (h *OperationsHandler) queryPendingOperations(ctx context.Context, schedulerName, sortingOrder string) ([]*operation.Operation, error) {
	pendingOperationEntities, err := h.operationManager.ListSchedulerPendingOperations(ctx, schedulerName)
	if err != nil {
		h.logger.Error("error listing pending operations", zap.Error(err))
		return nil, status.Error(codes.Unknown, err.Error())
	}
	sortOperationsByCreatedAt(pendingOperationEntities, sortingOrder)
<<<<<<< HEAD

	return pendingOperationEntities, nil
}

=======

	return pendingOperationEntities, nil
}

>>>>>>> 0c82fc60
func (h *OperationsHandler) parseListOperationsResponse(ctx context.Context, pendingOperationEntities []*operation.Operation) ([]*v1.ListOperationItem, error) {
	pendingOperationResponse, err := requestadapters.FromOperationsToListOperationsResponses(pendingOperationEntities)
	if err != nil {
		h.logger.Error("error parsing pending operations", zap.Error(err))
		return nil, status.Error(codes.Unknown, err.Error())
	}
	return pendingOperationResponse, nil
}

func (h *OperationsHandler) queryActiveOperations(ctx context.Context, schedulerName, sortingOrder string) ([]*operation.Operation, error) {
	activeOperationEntities, err := h.operationManager.ListSchedulerActiveOperations(ctx, schedulerName)
	if err != nil {
		h.logger.Error("error listing active operations", zap.Error(err))
		return nil, status.Error(codes.Unknown, err.Error())
	}
	sortOperationsByCreatedAt(activeOperationEntities, sortingOrder)

	return activeOperationEntities, nil
}

func (h *OperationsHandler) queryFinishedOperations(ctx context.Context, schedulerName, sortingOrder string) ([]*operation.Operation, error) {
	finishedOperationEntities, err := h.operationManager.ListSchedulerFinishedOperations(ctx, schedulerName)
	if err != nil {
		h.logger.Error("error listing finished operations", zap.Error(err))
		return nil, status.Error(codes.Unknown, err.Error())
	}
	sortOperationsByCreatedAt(finishedOperationEntities, sortingOrder)

	return finishedOperationEntities, nil
}

func (h *OperationsHandler) CancelOperation(ctx context.Context, request *api.CancelOperationRequest) (*api.CancelOperationResponse, error) {
	handlerLogger := h.logger.With(zap.String(logs.LogFieldSchedulerName, request.GetSchedulerName()), zap.String(logs.LogFieldOperationID, request.GetOperationId()))
	handlerLogger.Info("received request to cancel operation")
	err := h.operationManager.EnqueueOperationCancellationRequest(ctx, request.SchedulerName, request.OperationId)
	if err != nil {
		if errors.Is(err, portsErrors.ErrConflict) {
			handlerLogger.Warn("Cancel operation conflict", zap.String(logs.LogFieldSchedulerName, request.GetSchedulerName()), zap.String(logs.LogFieldOperationID, request.GetOperationId()), zap.Error(err))
			return nil, status.Error(codes.Aborted, err.Error())
		}
		handlerLogger.Error("error cancelling operation", zap.String(logs.LogFieldSchedulerName, request.GetSchedulerName()), zap.String(logs.LogFieldOperationID, request.GetOperationId()), zap.Error(err))
		return nil, status.Error(codes.Unknown, err.Error())
	}

	return &api.CancelOperationResponse{}, nil
}

func (h *OperationsHandler) GetOperation(ctx context.Context, request *api.GetOperationRequest) (*api.GetOperationResponse, error) {
	handlerLogger := h.logger.With(zap.String(logs.LogFieldSchedulerName, request.GetSchedulerName()), zap.String(logs.LogFieldOperationID, request.GetOperationId()))
	handlerLogger.Info("received request to get operation by id")
	op, _, err := h.operationManager.GetOperation(ctx, request.GetSchedulerName(), request.GetOperationId())
	if err != nil {
		if errors.Is(err, portsErrors.ErrNotFound) {
			handlerLogger.Warn("operation not found", zap.Error(err))
			return nil, status.Error(codes.NotFound, err.Error())
		}
		handlerLogger.Error("error fetching operation", zap.Error(err))
		return nil, status.Error(codes.Unknown, err.Error())
	}

	convertedOp, err := requestadapters.FromOperationToResponse(op)
	if err != nil {
		handlerLogger.Error("invalid operation object. Fail to convert", zap.Error(err))
		return nil, status.Error(codes.Unknown, err.Error())
	}
	return &api.GetOperationResponse{Operation: convertedOp}, nil
}

func sortOperationsByCreatedAt(operations []*operation.Operation, order string) {
	sort.Slice(operations, func(i, j int) bool {
		if order == "asc" {
			return operations[i].CreatedAt.Before(operations[j].CreatedAt)
		} else {
			return operations[i].CreatedAt.After(operations[j].CreatedAt)
		}
	})
}

func extractSortingParameters(orderBy string) (string, error) {
	sortingOrder := "desc"
	sortingField := "createdAt"
	sortingParameters := strings.Fields(orderBy)
	parametersLen := len(sortingParameters)
	switch {
	case parametersLen == 1:
		sortingField = sortingParameters[0]
	case parametersLen == 2:
		sortingField = sortingParameters[0]
		sortingOrder = sortingParameters[1]
	case parametersLen > 2:
		return "", fmt.Errorf("invalid sorting parameters number")
	}

	if sortingField != "createdAt" {
		return "", fmt.Errorf("invalid sorting field: %s", sortingField)
	}
	if sortingOrder != "asc" && sortingOrder != "desc" {
		return "", fmt.Errorf("invalid sorting order: %s", sortingOrder)
	}
	return sortingOrder, nil
}<|MERGE_RESOLUTION|>--- conflicted
+++ resolved
@@ -65,34 +65,6 @@
 		return nil, status.Error(codes.InvalidArgument, err.Error())
 	}
 
-<<<<<<< HEAD
-	operationStatus := request.Stage
-	if err != nil {
-		handlerLogger.Error(fmt.Sprintf("error parsing stage filter parameters, Stage: %+v", request.Stage), zap.Error(err))
-		return nil, status.Error(codes.InvalidArgument, err.Error())
-	}
-
-	page := request.Page
-	if condition := page == nil; condition {
-		page = new(uint32)
-		*page = 0
-	}
-
-	perPage := request.PerPage
-	if condition := perPage == nil; condition {
-		perPage = new(uint32)
-		*perPage = 100
-	}
-	handlerLogger.Debug("listing operations", zap.Uint32("page", *page), zap.Uint32("perPage", *perPage))
-
-	var operations []*operation.Operation
-
-	switch operationStatus {
-	case "pending":
-		operations, err = h.queryPendingOperations(ctx, request.SchedulerName, sortingOrder)
-		if err != nil {
-			return nil, status.Error(codes.Unknown, err.Error())
-=======
 	operationStage := request.Stage
 	if err != nil {
 		handlerLogger.Error(fmt.Sprintf("error parsing stage filter parameters, stage: %s", request.Stage), zap.Error(err))
@@ -106,27 +78,18 @@
 		operations, err = h.queryPendingOperations(ctx, request.SchedulerName, sortingOrder)
 		if err != nil {
 			return nil, status.Error(codes.Unknown, "error listing operations on pending stage")
->>>>>>> 0c82fc60
 		}
 
 	case "active":
 		operations, err = h.queryActiveOperations(ctx, request.SchedulerName, sortingOrder)
 		if err != nil {
-<<<<<<< HEAD
-			return nil, status.Error(codes.Unknown, err.Error())
-=======
 			return nil, status.Error(codes.Unknown, "error listing operations on active stage")
->>>>>>> 0c82fc60
 		}
 
 	case "history":
 		operations, err = h.queryFinishedOperations(ctx, request.SchedulerName, sortingOrder)
 		if err != nil {
-<<<<<<< HEAD
-			return nil, status.Error(codes.Unknown, err.Error())
-=======
 			return nil, status.Error(codes.Unknown, "error listing operations on history stage")
->>>>>>> 0c82fc60
 		}
 
 	default:
@@ -147,17 +110,10 @@
 		return nil, status.Error(codes.Unknown, err.Error())
 	}
 	sortOperationsByCreatedAt(pendingOperationEntities, sortingOrder)
-<<<<<<< HEAD
 
 	return pendingOperationEntities, nil
 }
 
-=======
-
-	return pendingOperationEntities, nil
-}
-
->>>>>>> 0c82fc60
 func (h *OperationsHandler) parseListOperationsResponse(ctx context.Context, pendingOperationEntities []*operation.Operation) ([]*v1.ListOperationItem, error) {
 	pendingOperationResponse, err := requestadapters.FromOperationsToListOperationsResponses(pendingOperationEntities)
 	if err != nil {
