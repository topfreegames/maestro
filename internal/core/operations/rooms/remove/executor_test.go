--- conflicted
+++ resolved
@@ -168,15 +168,10 @@
 				ID:          secondRoomID,
 				SchedulerID: schedulerName,
 			}
-<<<<<<< HEAD
 			roomsStorage.EXPECT().GetRoom(gomock.Any(), schedulerName, firstRoomID).Return(room, nil)
 			roomsStorage.EXPECT().GetRoom(gomock.Any(), schedulerName, secondRoomID).Return(secondRoom, nil)
 			roomsManager.EXPECT().DeleteRoom(gomock.Any(), room, definition.Reason).Return(nil)
 			roomsManager.EXPECT().DeleteRoom(gomock.Any(), secondRoom, definition.Reason).Return(nil)
-=======
-			roomsManager.EXPECT().DeleteRoom(gomock.Any(), room).Return(nil)
-			roomsManager.EXPECT().DeleteRoom(gomock.Any(), secondRoom).Return(nil)
->>>>>>> faf1c9a7
 
 			err := executor.Execute(context.Background(), op, definition)
 			require.Nil(t, err)
@@ -189,7 +184,7 @@
 			secondRoomID := "second-room-id"
 
 			schedulerName := uuid.NewString()
-			definition := &Definition{RoomsIDs: []string{firstRoomID, secondRoomID}}
+			definition := &Definition{RoomsIDs: []string{firstRoomID, secondRoomID}, Reason: "reason"}
 			op := &operation.Operation{ID: "random-uuid", SchedulerName: schedulerName}
 
 			room := &game_room.GameRoom{
@@ -200,43 +195,37 @@
 				ID:          secondRoomID,
 				SchedulerID: schedulerName,
 			}
-
-			roomsManager.EXPECT().DeleteRoom(gomock.Any(), room).Return(nil)
-			roomsManager.EXPECT().DeleteRoom(gomock.Any(), secondRoom).Return(fmt.Errorf("error on remove room"))
-			operationManager.EXPECT().AppendOperationEventToExecutionHistory(gomock.Any(), op, gomock.Any())
-
-			err := executor.Execute(context.Background(), op, definition)
-			require.ErrorContains(t, err, "error removing rooms by ids: error on remove room")
-		})
-
-		t.Run("when any room returns not found on delete it is ignored and returns without error", func(t *testing.T) {
-			executor, _, roomsManager, operationManager := testSetup(t)
-
-			firstRoomID := "first-room-id"
-			secondRoomID := "second-room-id"
-
-			schedulerName := uuid.NewString()
-			definition := &Definition{RoomsIDs: []string{firstRoomID, secondRoomID}, Reason: "reason"}
-			op := &operation.Operation{ID: "random-uuid", SchedulerName: schedulerName}
-
-			room := &game_room.GameRoom{
-				ID:          firstRoomID,
-				SchedulerID: schedulerName,
-			}
-			secondRoom := &game_room.GameRoom{
-				ID:          secondRoomID,
-				SchedulerID: schedulerName,
-			}
-<<<<<<< HEAD
 			roomsStorage.EXPECT().GetRoom(gomock.Any(), schedulerName, firstRoomID).Return(room, nil)
 			roomsStorage.EXPECT().GetRoom(gomock.Any(), schedulerName, secondRoomID).Return(secondRoom, nil)
 			roomsManager.EXPECT().DeleteRoom(gomock.Any(), room, definition.Reason).Return(nil)
 
 			roomsManager.EXPECT().DeleteRoom(gomock.Any(), secondRoom, definition.Reason).Return(fmt.Errorf("error on remove room"))
-=======
+			operationManager.EXPECT().AppendOperationEventToExecutionHistory(gomock.Any(), op, gomock.Any())
+
+			err := executor.Execute(context.Background(), op, definition)
+			require.ErrorContains(t, err, "error removing rooms by ids: error on remove room")
+		})
+
+		t.Run("when any room returns not found on delete it is ignored and returns without error", func(t *testing.T) {
+			executor, _, roomsManager, operationManager := testSetup(t)
+
+			firstRoomID := "first-room-id"
+			secondRoomID := "second-room-id"
+
+			schedulerName := uuid.NewString()
+			definition := &Definition{RoomsIDs: []string{firstRoomID, secondRoomID}}
+			op := &operation.Operation{ID: "random-uuid", SchedulerName: schedulerName}
+
+			room := &game_room.GameRoom{
+				ID:          firstRoomID,
+				SchedulerID: schedulerName,
+			}
+			secondRoom := &game_room.GameRoom{
+				ID:          secondRoomID,
+				SchedulerID: schedulerName,
+			}
 			roomsManager.EXPECT().DeleteRoom(gomock.Any(), room).Return(nil)
 			roomsManager.EXPECT().DeleteRoom(gomock.Any(), secondRoom).Return(porterrors.NewErrNotFound("not found"))
->>>>>>> faf1c9a7
 			operationManager.EXPECT().AppendOperationEventToExecutionHistory(gomock.Any(), op, gomock.Any())
 
 			err := executor.Execute(context.Background(), op, definition)
@@ -261,15 +250,10 @@
 				ID:          secondRoomID,
 				SchedulerID: schedulerName,
 			}
-<<<<<<< HEAD
 			roomsStorage.EXPECT().GetRoom(gomock.Any(), schedulerName, firstRoomID).Return(room, nil)
 			roomsStorage.EXPECT().GetRoom(gomock.Any(), schedulerName, secondRoomID).Return(secondRoom, nil)
 			roomsManager.EXPECT().DeleteRoom(gomock.Any(), room, definition.Reason).Return(nil)
 			roomsManager.EXPECT().DeleteRoom(gomock.Any(), secondRoom, definition.Reason).Return(serviceerrors.NewErrGameRoomStatusWaitingTimeout("some error"))
-=======
-			roomsManager.EXPECT().DeleteRoom(gomock.Any(), room).Return(nil)
-			roomsManager.EXPECT().DeleteRoom(gomock.Any(), secondRoom).Return(serviceerrors.NewErrGameRoomStatusWaitingTimeout("some error"))
->>>>>>> faf1c9a7
 			operationManager.EXPECT().AppendOperationEventToExecutionHistory(gomock.Any(), op, gomock.Any())
 
 			err := executor.Execute(context.Background(), op, definition)
@@ -315,13 +299,9 @@
 			SchedulerID: schedulerName,
 			Status:      game_room.GameStatusReady,
 		}
-<<<<<<< HEAD
 		roomsStorage.EXPECT().GetRoom(gomock.Any(), schedulerName, firstRoomID).Return(room, nil)
 		roomsStorage.EXPECT().GetRoom(gomock.Any(), schedulerName, secondRoomID).Return(secondRoom, nil)
 		roomsManager.EXPECT().DeleteRoom(gomock.Any(), gomock.Any(), definition.Reason).Return(nil).Times(2)
-=======
-		roomsManager.EXPECT().DeleteRoom(gomock.Any(), gomock.Any()).Return(nil).Times(2)
->>>>>>> faf1c9a7
 
 		availableRooms := []*game_room.GameRoom{thirdRoom, fourthRoom}
 		roomsManager.EXPECT().ListRoomsWithDeletionPriority(gomock.Any(), gomock.Any(), gomock.Any(), gomock.Any(), gomock.Any()).Return(availableRooms, nil)
