// MIT License
//
// Copyright (c) 2021 TFG Co
//
// Permission is hereby granted, free of charge, to any person obtaining a copy
// of this software and associated documentation files (the "Software"), to deal
// in the Software without restriction, including without limitation the rights
// to use, copy, modify, merge, publish, distribute, sublicense, and/or sell
// copies of the Software, and to permit persons to whom the Software is
// furnished to do so, subject to the following conditions:
//
// The above copyright notice and this permission notice shall be included in all
// copies or substantial portions of the Software.
//
// THE SOFTWARE IS PROVIDED "AS IS", WITHOUT WARRANTY OF ANY KIND, EXPRESS OR
// IMPLIED, INCLUDING BUT NOT LIMITED TO THE WARRANTIES OF MERCHANTABILITY,
// FITNESS FOR A PARTICULAR PURPOSE AND NONINFRINGEMENT. IN NO EVENT SHALL THE
// AUTHORS OR COPYRIGHT HOLDERS BE LIABLE FOR ANY CLAIM, DAMAGES OR OTHER
// LIABILITY, WHETHER IN AN ACTION OF CONTRACT, TORT OR OTHERWISE, ARISING FROM,
// OUT OF OR IN CONNECTION WITH THE SOFTWARE OR THE USE OR OTHER DEALINGS IN THE
// SOFTWARE.

package metricsreporter

import (
	"github.com/topfreegames/maestro/internal/core/monitoring"
)

var (
	gameRoomReadyGaugeMetric = monitoring.CreateGaugeMetric(&monitoring.MetricOpts{
		Namespace: monitoring.Namespace,
		Subsystem: monitoring.SubsystemWorker,
		Name:      "gru_ready",
		Help:      "The number of game rooms with status ready",
		Labels: []string{
			monitoring.LabelGame,
			monitoring.LabelScheduler,
		},
	})

	gameRoomPendingGaugeMetric = monitoring.CreateGaugeMetric(&monitoring.MetricOpts{
		Namespace: monitoring.Namespace,
		Subsystem: monitoring.SubsystemWorker,
		Name:      "gru_pending",
		Help:      "The number of game rooms with status pending",
		Labels: []string{
			monitoring.LabelGame,
			monitoring.LabelScheduler,
		},
	})

	gameRoomUnreadyGaugeMetric = monitoring.CreateGaugeMetric(&monitoring.MetricOpts{
		Namespace: monitoring.Namespace,
		Subsystem: monitoring.SubsystemWorker,
		Name:      "gru_unready",
		Help:      "The number of game rooms with status unready",
		Labels: []string{
			monitoring.LabelGame,
			monitoring.LabelScheduler,
		},
	})

	gameRoomTerminatingGaugeMetric = monitoring.CreateGaugeMetric(&monitoring.MetricOpts{
		Namespace: monitoring.Namespace,
		Subsystem: monitoring.SubsystemWorker,
		Name:      "gru_terminating",
		Help:      "The number of game rooms with status terminating",
		Labels: []string{
			monitoring.LabelGame,
			monitoring.LabelScheduler,
		},
	})

	gameRoomErrorGaugeMetric = monitoring.CreateGaugeMetric(&monitoring.MetricOpts{
		Namespace: monitoring.Namespace,
		Subsystem: monitoring.SubsystemWorker,
		Name:      "gru_error",
		Help:      "The number of game rooms with status error",
		Labels: []string{
			monitoring.LabelGame,
			monitoring.LabelScheduler,
		},
	})

	gameRoomOccupiedGaugeMetric = monitoring.CreateGaugeMetric(&monitoring.MetricOpts{
		Namespace: monitoring.Namespace,
		Subsystem: monitoring.SubsystemWorker,
		Name:      "gru_occupied",
		Help:      "The number of game rooms with status occupied",
		Labels: []string{
			monitoring.LabelGame,
			monitoring.LabelScheduler,
		},
	})
	gameRoomActiveGaugeMetric = monitoring.CreateGaugeMetric(&monitoring.MetricOpts{
		Namespace: monitoring.Namespace,
		Subsystem: monitoring.SubsystemWorker,
		Name:      "gru_active",
		Help:      "The number of game rooms with status active, with running matches but not fully occupied",
		Labels: []string{
			monitoring.LabelGame,
			monitoring.LabelScheduler,
		},
	})

	instanceReadyGaugeMetric = monitoring.CreateGaugeMetric(&monitoring.MetricOpts{
		Namespace: monitoring.Namespace,
		Subsystem: monitoring.SubsystemWorker,
		Name:      "instance_ready",
		Help:      "The number of instances with status ready",
		Labels: []string{
			monitoring.LabelGame,
			monitoring.LabelScheduler,
		},
	})

	instancePendingGaugeMetric = monitoring.CreateGaugeMetric(&monitoring.MetricOpts{
		Namespace: monitoring.Namespace,
		Subsystem: monitoring.SubsystemWorker,
		Name:      "instance_pending",
		Help:      "The number of instances with status pending",
		Labels: []string{
			monitoring.LabelGame,
			monitoring.LabelScheduler,
		},
	})

	instanceUnknownGaugeMetric = monitoring.CreateGaugeMetric(&monitoring.MetricOpts{
		Namespace: monitoring.Namespace,
		Subsystem: monitoring.SubsystemWorker,
		Name:      "instance_unknown",
		Help:      "The number of instances with status unknown",
		Labels: []string{
			monitoring.LabelGame,
			monitoring.LabelScheduler,
		},
	})

	instanceTerminatingGaugeMetric = monitoring.CreateGaugeMetric(&monitoring.MetricOpts{
		Namespace: monitoring.Namespace,
		Subsystem: monitoring.SubsystemWorker,
		Name:      "instance_terminating",
		Help:      "The number of instances with status terminating",
		Labels: []string{
			monitoring.LabelGame,
			monitoring.LabelScheduler,
		},
	})

	instanceErrorGaugeMetric = monitoring.CreateGaugeMetric(&monitoring.MetricOpts{
		Namespace: monitoring.Namespace,
		Subsystem: monitoring.SubsystemWorker,
		Name:      "instance_error",
		Help:      "The number of instances with status error",
		Labels: []string{
			monitoring.LabelGame,
			monitoring.LabelScheduler,
		},
	})

<<<<<<< HEAD
	runningMatchesGaugeMetric = monitoring.CreateGaugeMetric(&monitoring.MetricOpts{
		Namespace: monitoring.Namespace,
		Subsystem: monitoring.SubsystemWorker,
		Name:      "running_matches",
		Help:      "The total number of running matches",
=======
	schedulerAutoscalePolicyReadyTargetGaugeMetric = monitoring.CreateGaugeMetric(&monitoring.MetricOpts{
		Namespace: monitoring.Namespace,
		Subsystem: monitoring.SubsystemWorker,
		Name:      "ready_target",
		Help:      "Ready target configured in autoscale policy",
>>>>>>> 953327b5
		Labels: []string{
			monitoring.LabelGame,
			monitoring.LabelScheduler,
		},
	})
)

func reportGameRoomReadyNumber(game, schedulerName string, numberOfGameRooms int) {
	gameRoomReadyGaugeMetric.WithLabelValues(game, schedulerName).Set(float64(numberOfGameRooms))
}

func reportGameRoomPendingNumber(game, schedulerName string, numberOfGameRooms int) {
	gameRoomPendingGaugeMetric.WithLabelValues(game, schedulerName).Set(float64(numberOfGameRooms))
}

func reportGameRoomUnreadyNumber(game, schedulerName string, numberOfGameRooms int) {
	gameRoomUnreadyGaugeMetric.WithLabelValues(game, schedulerName).Set(float64(numberOfGameRooms))
}

func reportGameRoomTerminatingNumber(game, schedulerName string, numberOfGameRooms int) {
	gameRoomTerminatingGaugeMetric.WithLabelValues(game, schedulerName).Set(float64(numberOfGameRooms))
}

func reportGameRoomErrorNumber(game, schedulerName string, numberOfGameRooms int) {
	gameRoomErrorGaugeMetric.WithLabelValues(game, schedulerName).Set(float64(numberOfGameRooms))
}

func reportGameRoomOccupiedNumber(game, schedulerName string, numberOfGameRooms int) {
	gameRoomOccupiedGaugeMetric.WithLabelValues(game, schedulerName).Set(float64(numberOfGameRooms))
}
func reportGameRoomActiveNumber(game, schedulerName string, numberOfGameRooms int) {
	gameRoomActiveGaugeMetric.WithLabelValues(game, schedulerName).Set(float64(numberOfGameRooms))
}

func reportInstanceReadyNumber(game, schedulerName string, numberOfInstances int) {
	instanceReadyGaugeMetric.WithLabelValues(game, schedulerName).Set(float64(numberOfInstances))
}

func reportInstancePendingNumber(game, schedulerName string, numberOfInstances int) {
	instancePendingGaugeMetric.WithLabelValues(game, schedulerName).Set(float64(numberOfInstances))
}

func reportInstanceUnknownNumber(game, schedulerName string, numberOfInstances int) {
	instanceUnknownGaugeMetric.WithLabelValues(game, schedulerName).Set(float64(numberOfInstances))
}

func reportInstanceTerminatingNumber(game, schedulerName string, numberOfInstances int) {
	instanceTerminatingGaugeMetric.WithLabelValues(game, schedulerName).Set(float64(numberOfInstances))
}

func reportInstanceErrorNumber(game, schedulerName string, numberOfInstances int) {
	instanceErrorGaugeMetric.WithLabelValues(game, schedulerName).Set(float64(numberOfInstances))
}

<<<<<<< HEAD
func reportTotalRunningMatches(game, schedulerName string, runningMatches int) {
	runningMatchesGaugeMetric.WithLabelValues(game, schedulerName).Set(float64(runningMatches))
=======
func reportSchedulerPolicyReadyTarget(game, schedulerName string, readyTarget float64) {
	schedulerAutoscalePolicyReadyTargetGaugeMetric.WithLabelValues(game, schedulerName).Set(readyTarget)
>>>>>>> 953327b5
}<|MERGE_RESOLUTION|>--- conflicted
+++ resolved
@@ -158,19 +158,22 @@
 		},
 	})
 
-<<<<<<< HEAD
 	runningMatchesGaugeMetric = monitoring.CreateGaugeMetric(&monitoring.MetricOpts{
 		Namespace: monitoring.Namespace,
 		Subsystem: monitoring.SubsystemWorker,
 		Name:      "running_matches",
 		Help:      "The total number of running matches",
-=======
+		Labels: []string{
+			monitoring.LabelGame,
+			monitoring.LabelScheduler,
+		},
+	})
+
 	schedulerAutoscalePolicyReadyTargetGaugeMetric = monitoring.CreateGaugeMetric(&monitoring.MetricOpts{
 		Namespace: monitoring.Namespace,
 		Subsystem: monitoring.SubsystemWorker,
 		Name:      "ready_target",
 		Help:      "Ready target configured in autoscale policy",
->>>>>>> 953327b5
 		Labels: []string{
 			monitoring.LabelGame,
 			monitoring.LabelScheduler,
@@ -225,11 +228,10 @@
 	instanceErrorGaugeMetric.WithLabelValues(game, schedulerName).Set(float64(numberOfInstances))
 }
 
-<<<<<<< HEAD
 func reportTotalRunningMatches(game, schedulerName string, runningMatches int) {
 	runningMatchesGaugeMetric.WithLabelValues(game, schedulerName).Set(float64(runningMatches))
-=======
+}
+
 func reportSchedulerPolicyReadyTarget(game, schedulerName string, readyTarget float64) {
 	schedulerAutoscalePolicyReadyTargetGaugeMetric.WithLabelValues(game, schedulerName).Set(readyTarget)
->>>>>>> 953327b5
 }