// MIT License
//
// Copyright (c) 2021 TFG Co
//
// Permission is hereby granted, free of charge, to any person obtaining a copy
// of this software and associated documentation files (the "Software"), to deal
// in the Software without restriction, including without limitation the rights
// to use, copy, modify, merge, publish, distribute, sublicense, and/or sell
// copies of the Software, and to permit persons to whom the Software is
// furnished to do so, subject to the following conditions:
//
// The above copyright notice and this permission notice shall be included in all
// copies or substantial portions of the Software.
//
// THE SOFTWARE IS PROVIDED "AS IS", WITHOUT WARRANTY OF ANY KIND, EXPRESS OR
// IMPLIED, INCLUDING BUT NOT LIMITED TO THE WARRANTIES OF MERCHANTABILITY,
// FITNESS FOR A PARTICULAR PURPOSE AND NONINFRINGEMENT. IN NO EVENT SHALL THE
// AUTHORS OR COPYRIGHT HOLDERS BE LIABLE FOR ANY CLAIM, DAMAGES OR OTHER
// LIABILITY, WHETHER IN AN ACTION OF CONTRACT, TORT OR OTHERWISE, ARISING FROM,
// OUT OF OR IN CONNECTION WITH THE SOFTWARE OR THE USE OR OTHER DEALINGS IN THE
// SOFTWARE.

package scheduler_manager

import (
	"context"
	"errors"
	"fmt"

	"github.com/topfreegames/maestro/internal/core/operations/deletescheduler"

	"github.com/topfreegames/maestro/internal/core/entities/game_room"
	"github.com/topfreegames/maestro/internal/core/logs"
	"github.com/topfreegames/maestro/internal/core/operations/newschedulerversion"
	"github.com/topfreegames/maestro/internal/core/operations/switch_active_version"
	"github.com/topfreegames/maestro/internal/core/services/scheduler_manager/patch_scheduler"

	"github.com/topfreegames/maestro/internal/core/entities"
	"github.com/topfreegames/maestro/internal/core/entities/operation"
	"github.com/topfreegames/maestro/internal/core/filters"
	"github.com/topfreegames/maestro/internal/core/operations/add_rooms"
	"github.com/topfreegames/maestro/internal/core/operations/create_scheduler"
	"github.com/topfreegames/maestro/internal/core/operations/remove_rooms"
	"github.com/topfreegames/maestro/internal/core/ports"
	portsErrors "github.com/topfreegames/maestro/internal/core/ports/errors"
	"go.uber.org/zap"
)

type SchedulerManager struct {
	schedulerStorage ports.SchedulerStorage
	schedulerCache   ports.SchedulerCache
	operationManager ports.OperationManager
	roomStorage      ports.RoomStorage
	logger           *zap.Logger
}

var _ ports.SchedulerManager = (*SchedulerManager)(nil)

func NewSchedulerManager(schedulerStorage ports.SchedulerStorage, schedulerCache ports.SchedulerCache, operationManager ports.OperationManager, roomStorage ports.RoomStorage) *SchedulerManager {
	return &SchedulerManager{
		schedulerStorage: schedulerStorage,
		operationManager: operationManager,
		schedulerCache:   schedulerCache,
		roomStorage:      roomStorage,
		logger:           zap.L().With(zap.String(logs.LogFieldComponent, "service"), zap.String(logs.LogFieldServiceName, "scheduler_manager")),
	}
}

func (s *SchedulerManager) GetActiveScheduler(ctx context.Context, schedulerName string) (*entities.Scheduler, error) {
	activeScheduler, err := s.getScheduler(ctx, schedulerName)
	if err != nil {
		return nil, err
	}
	return activeScheduler, nil
}

func (s *SchedulerManager) GetSchedulerByVersion(ctx context.Context, schedulerName, schedulerVersion string) (*entities.Scheduler, error) {
	activeScheduler, err := s.schedulerStorage.GetSchedulerWithFilter(ctx, &filters.SchedulerFilter{
		Name:    schedulerName,
		Version: schedulerVersion,
	})
	if err != nil {
		s.logger.Error("error fetching scheduler by version", zap.Error(err))
		return nil, err
	}
	return activeScheduler, nil
}

func (s *SchedulerManager) CreateScheduler(ctx context.Context, scheduler *entities.Scheduler) (*entities.Scheduler, error) {
	err := scheduler.Validate()
	if err != nil {
		return nil, fmt.Errorf("failing in creating schedule: %w", err)
	}

	err = s.schedulerStorage.CreateScheduler(ctx, scheduler)
	if err != nil {
		return nil, err
	}

	op, err := s.operationManager.CreateOperation(ctx, scheduler.Name, &create_scheduler.CreateSchedulerDefinition{NewScheduler: scheduler})
	if err != nil {
		return nil, fmt.Errorf("failing in creating the operation: %s: %s", create_scheduler.OperationName, err)
	}

	s.logger.Info("scheduler enqueued to be created", zap.String("scheduler", scheduler.Name), zap.String("operation", op.ID))

	return s.schedulerStorage.GetScheduler(ctx, scheduler.Name)
}

func (s *SchedulerManager) CreateNewSchedulerVersion(ctx context.Context, scheduler *entities.Scheduler) error {
	err := scheduler.Validate()
	if err != nil {
		return fmt.Errorf("failing in creating schedule: %w", err)
	}

	err = s.schedulerStorage.CreateSchedulerVersion(ctx, "", scheduler)
	if err != nil {
		return err
	}
	return nil
}

func (s *SchedulerManager) CreateNewSchedulerVersionAndEnqueueSwitchVersion(ctx context.Context, scheduler *entities.Scheduler) (opID string, err error) {
	err = scheduler.Validate()
	if err != nil {
		return "", fmt.Errorf("failing in creating schedule: %w", err)
	}

	err = s.schedulerStorage.RunWithTransaction(ctx, func(transactionId ports.TransactionID) error {
		err := s.schedulerStorage.CreateSchedulerVersion(ctx, transactionId, scheduler)
		if err != nil {
			return err
		}

		op, err := s.EnqueueSwitchActiveVersionOperation(ctx, scheduler.Name, scheduler.Spec.Version)
		if err != nil {
			return fmt.Errorf("error enqueuing switch active version operation: %w", err)
		}
		opID = op.ID
		return nil

	})
	if err != nil {
		return "", err
	}
	return opID, nil
}

func (s *SchedulerManager) PatchSchedulerAndCreateNewSchedulerVersionOperation(ctx context.Context, schedulerName string, patchMap map[string]interface{}) (*operation.Operation, error) {
	scheduler, err := s.schedulerStorage.GetScheduler(ctx, schedulerName)
	if err != nil {
		if errors.Is(err, portsErrors.ErrNotFound) {
			return nil, portsErrors.NewErrNotFound("no scheduler found, can not create new version for inexistent scheduler: %s", err.Error())
		}

		return nil, portsErrors.NewErrUnexpected("unexpected error getting scheduler to patch: %s", err.Error())
	}

	scheduler, err = patch_scheduler.PatchScheduler(*scheduler, patchMap)
	if err != nil {
		return nil, portsErrors.NewErrInvalidArgument("error patching scheduler: %s", err.Error())
	}

	if err := scheduler.Validate(); err != nil {
		return nil, portsErrors.NewErrInvalidArgument("invalid patched scheduler: %s", err.Error())
	}

	opDef := &newschedulerversion.CreateNewSchedulerVersionDefinition{NewScheduler: scheduler}

	op, err := s.operationManager.CreateOperation(ctx, scheduler.Name, opDef)
	if err != nil {
		return nil, portsErrors.NewErrUnexpected("failed to schedule %s operation: %s", opDef.Name(), err.Error())
	}

	return op, nil
}

func (s *SchedulerManager) GetSchedulersWithFilter(ctx context.Context, schedulerFilter *filters.SchedulerFilter) ([]*entities.Scheduler, error) {
	return s.schedulerStorage.GetSchedulersWithFilter(ctx, schedulerFilter)
}

func (s *SchedulerManager) GetScheduler(ctx context.Context, schedulerName, version string) (*entities.Scheduler, error) {
	return s.schedulerStorage.GetSchedulerWithFilter(ctx, &filters.SchedulerFilter{
		Name:    schedulerName,
		Version: version,
	})
}

func (s *SchedulerManager) GetSchedulerVersions(ctx context.Context, schedulerName string) ([]*entities.SchedulerVersion, error) {
	return s.schedulerStorage.GetSchedulerVersions(ctx, schedulerName)
}

func (s *SchedulerManager) AddRooms(ctx context.Context, schedulerName string, amount int32) (*operation.Operation, error) {

	_, err := s.schedulerStorage.GetScheduler(ctx, schedulerName)
	if err != nil {
		return nil, fmt.Errorf("no scheduler found to add rooms on it: %w", err)
	}

	op, err := s.operationManager.CreateOperation(ctx, schedulerName, &add_rooms.AddRoomsDefinition{
		Amount: amount,
	})
	if err != nil {
		return nil, fmt.Errorf("not able to schedule the 'add rooms' operation: %w", err)
	}

	return op, nil
}

func (s *SchedulerManager) RemoveRooms(ctx context.Context, schedulerName string, amount int) (*operation.Operation, error) {

	_, err := s.schedulerStorage.GetScheduler(ctx, schedulerName)
	if err != nil {
		return nil, fmt.Errorf("no scheduler found for removing rooms: %w", err)
	}

	op, err := s.operationManager.CreateOperation(ctx, schedulerName, &remove_rooms.RemoveRoomsDefinition{
		Amount: amount,
	})
	if err != nil {
		return nil, fmt.Errorf("not able to schedule the 'remove rooms' operation: %w", err)
	}

	return op, nil
}

func (s *SchedulerManager) EnqueueNewSchedulerVersionOperation(ctx context.Context, scheduler *entities.Scheduler) (*operation.Operation, error) {
	currentScheduler, err := s.schedulerStorage.GetScheduler(ctx, scheduler.Name)
	if err != nil {
		return nil, fmt.Errorf("no scheduler found, can not create new version for inexistent scheduler: %w", err)
	}

	scheduler.Spec.Version = currentScheduler.Spec.Version
	err = scheduler.Validate()
	if err != nil {
		return nil, err
	}

	opDef := &newschedulerversion.CreateNewSchedulerVersionDefinition{NewScheduler: scheduler}

	op, err := s.operationManager.CreateOperation(ctx, scheduler.Name, opDef)
	if err != nil {
		return nil, fmt.Errorf("failed to schedule %s operation: %w", opDef.Name(), err)
	}

	return op, nil
}

func (s *SchedulerManager) EnqueueSwitchActiveVersionOperation(ctx context.Context, schedulerName, newVersion string) (*operation.Operation, error) {
	opDef := &switch_active_version.SwitchActiveVersionDefinition{NewActiveVersion: newVersion}
	op, err := s.operationManager.CreateOperation(ctx, schedulerName, opDef)
	if err != nil {
		return nil, fmt.Errorf("failed to schedule %s operation: %w", opDef.Name(), err)
	}

	return op, nil
}

func (s *SchedulerManager) EnqueueDeleteSchedulerOperation(ctx context.Context, schedulerName string) (*operation.Operation, error) {
	_, err := s.getScheduler(ctx, schedulerName)
	if err != nil {
		if errors.Is(err, portsErrors.ErrNotFound) {
			return nil, portsErrors.NewErrNotFound("no scheduler found, can not delete nonexistent scheduler: %s", err.Error())
		}

		return nil, portsErrors.NewErrUnexpected("unexpected error getting scheduler to delete: %s", err.Error())
	}
	opDef := &deletescheduler.DeleteSchedulerDefinition{}
	op, err := s.operationManager.CreateOperation(ctx, schedulerName, opDef)
	if err != nil {
		return nil, fmt.Errorf("failed to schedule %s operation: %w", opDef.Name(), err)
	}

	return op, nil
}

func (s *SchedulerManager) UpdateScheduler(ctx context.Context, scheduler *entities.Scheduler) error {
	err := scheduler.Validate()
	if err != nil {
		return fmt.Errorf("failing in update scheduler: %w", err)
	}

	err = s.schedulerStorage.UpdateScheduler(ctx, scheduler)
	if err != nil {
		return fmt.Errorf("error switch scheduler active version to scheduler \"%s\", version \"%s\". error: %w", scheduler.Name, scheduler.Spec.Version, err)
	}

	err = s.schedulerCache.DeleteScheduler(ctx, scheduler.Name)
	if err != nil {
		s.logger.Error("error deleting scheduler from cache", zap.String("scheduler", scheduler.Name), zap.Error(err))
	}
	return nil
}

func (s *SchedulerManager) GetSchedulersInfo(ctx context.Context, filter *filters.SchedulerFilter) ([]*entities.SchedulerInfo, error) {
	schedulers, err := s.schedulerStorage.GetSchedulersWithFilter(ctx, filter)
	if err != nil {
		return nil, fmt.Errorf("no schedulers found: %w", err)
	}

	schedulersInfo := make([]*entities.SchedulerInfo, len(schedulers))
	for i, scheduler := range schedulers {
		schedulerInfo, err := s.newSchedulerInfo(ctx, scheduler)
		if err != nil {
			return nil, fmt.Errorf("couldn't get scheduler and game rooms information: %w", err)
		}
		schedulersInfo[i] = schedulerInfo
	}

	return schedulersInfo, nil
}

func (s *SchedulerManager) DeleteScheduler(ctx context.Context, schedulerName string) error {
	scheduler, err := s.schedulerStorage.GetScheduler(ctx, schedulerName)
	if err != nil {
		return fmt.Errorf("no scheduler found to delete: %w", err)
	}

	err = s.schedulerStorage.DeleteScheduler(ctx, "", scheduler)
	if err != nil {
		return fmt.Errorf("not able to delete scheduler %s: %w", schedulerName, err)
	}

	return nil
}

<<<<<<< HEAD
func (s *SchedulerManager) getScheduler(ctx context.Context, schedulerManager string) (*entities.Scheduler, error) {
	scheduler, err := s.schedulerCache.GetScheduler(ctx, schedulerManager)
	if err != nil {
		scheduler, err = s.schedulerStorage.GetScheduler(ctx, schedulerManager)
=======
func (s *SchedulerManager) getScheduler(ctx context.Context, schedulerName string) (*entities.Scheduler, error) {
	scheduler, err := s.schedulerCache.GetScheduler(ctx, schedulerName)
	if err != nil {
		scheduler, err = s.schedulerStorage.GetScheduler(ctx, schedulerName)
>>>>>>> 24d878eb
	}
	return scheduler, err

}

func (s *SchedulerManager) newSchedulerInfo(ctx context.Context, scheduler *entities.Scheduler) (*entities.SchedulerInfo, error) {
	ready, err := s.roomStorage.GetRoomCountByStatus(ctx, scheduler.Name, game_room.GameStatusReady)
	if err != nil {
		return nil, fmt.Errorf("failing in couting game rooms in %s state: %s", game_room.GameStatusReady, err)
	}
	pending, err := s.roomStorage.GetRoomCountByStatus(ctx, scheduler.Name, game_room.GameStatusPending)
	if err != nil {
		return nil, fmt.Errorf("failing in couting game rooms in %s state: %s", game_room.GameStatusPending, err)
	}

	occupied, err := s.roomStorage.GetRoomCountByStatus(ctx, scheduler.Name, game_room.GameStatusOccupied)
	if err != nil {
		return nil, fmt.Errorf("failing in couting game rooms in %s state: %s", game_room.GameStatusOccupied, err)
	}

	terminating, err := s.roomStorage.GetRoomCountByStatus(ctx, scheduler.Name, game_room.GameStatusTerminating)
	if err != nil {
		return nil, fmt.Errorf("failing in couting game rooms in %s state: %s", game_room.GameStatusTerminating, err)
	}

	return entities.NewSchedulerInfo(
		entities.WithName(scheduler.Name),
		entities.WithGame(scheduler.Game),
		entities.WithState(scheduler.State),
		entities.WithRoomsReplicas(scheduler.RoomsReplicas),
		entities.WithRoomsReady(ready),
		entities.WithRoomsOccupied(occupied),
		entities.WithRoomsPending(pending),
		entities.WithRoomsTerminating(terminating),
		entities.WithAutoscalingInfo(scheduler.Autoscaling),
	), nil
}<|MERGE_RESOLUTION|>--- conflicted
+++ resolved
@@ -324,17 +324,11 @@
 	return nil
 }
 
-<<<<<<< HEAD
-func (s *SchedulerManager) getScheduler(ctx context.Context, schedulerManager string) (*entities.Scheduler, error) {
-	scheduler, err := s.schedulerCache.GetScheduler(ctx, schedulerManager)
-	if err != nil {
-		scheduler, err = s.schedulerStorage.GetScheduler(ctx, schedulerManager)
-=======
+
 func (s *SchedulerManager) getScheduler(ctx context.Context, schedulerName string) (*entities.Scheduler, error) {
 	scheduler, err := s.schedulerCache.GetScheduler(ctx, schedulerName)
 	if err != nil {
 		scheduler, err = s.schedulerStorage.GetScheduler(ctx, schedulerName)
->>>>>>> 24d878eb
 	}
 	return scheduler, err
 
