--- conflicted
+++ resolved
@@ -33,11 +33,7 @@
 	}
 }
 
-<<<<<<< HEAD
-func (o *OperationManager) CreateOperation(ctx context.Context, definition operations.Definition) (*operation.Operation, error) {
-=======
-func (o *OperationManager) CreateOperation(ctx context.Context, schedulerName string, definition operation.Definition) (*operation.Operation, error) {
->>>>>>> f33ad45f
+func (o *OperationManager) CreateOperation(ctx context.Context, schedulerName string, definition operations.Definition) (*operation.Operation, error) {
 	op := &operation.Operation{
 		ID:             uuid.NewString(),
 		Status:         operation.StatusPending,
@@ -78,13 +74,8 @@
 }
 
 // NextSchedulerOperation returns the next scheduler operation to be processed.
-<<<<<<< HEAD
 func (o *OperationManager) NextSchedulerOperation(ctx context.Context, schedulerName string) (*operation.Operation, operations.Definition, error) {
-	operationID, err := o.storage.NextSchedulerOperationID(ctx, schedulerName)
-=======
-func (o *OperationManager) NextSchedulerOperation(ctx context.Context, schedulerName string) (*operation.Operation, operation.Definition, error) {
 	operationID, err := o.flow.NextOperationID(ctx, schedulerName)
->>>>>>> f33ad45f
 	if err != nil {
 		return nil, nil, fmt.Errorf("failed to retrieve the next operation: %w", err)
 	}
