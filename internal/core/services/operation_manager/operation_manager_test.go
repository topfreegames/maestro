--- conflicted
+++ resolved
@@ -28,11 +28,7 @@
 
 type opMatcher struct {
 	status operation.Status
-<<<<<<< HEAD
 	def operations.Definition
-=======
-	def    operation.Definition
->>>>>>> 432ad184
 }
 
 func (m *opMatcher) Matches(x interface{}) bool {
