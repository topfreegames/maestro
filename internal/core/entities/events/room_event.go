--- conflicted
+++ resolved
@@ -25,23 +25,13 @@
 import "fmt"
 
 type RoomEventAttributes struct {
-<<<<<<< HEAD
 	Game      string
 	RoomId    string
 	Host      string
-	Port      string
+	Port      int32
 	EventType RoomEventType
 	PingType  *RoomPingEventType
 	Other     map[string]interface{}
-=======
-	Game       string
-	RoomId     string
-	Host       string
-	Port       int32
-	EventType  RoomEventType
-	PingType   *RoomPingEventType
-	Attributes map[string]interface{}
->>>>>>> 928b8a23
 }
 
 type RoomEventType string
