// MIT License
//
// Copyright (c) 2021 TFG Co
//
// Permission is hereby granted, free of charge, to any person obtaining a copy
// of this software and associated documentation files (the "Software"), to deal
// in the Software without restriction, including without limitation the rights
// to use, copy, modify, merge, publish, distribute, sublicense, and/or sell
// copies of the Software, and to permit persons to whom the Software is
// furnished to do so, subject to the following conditions:
//
// The above copyright notice and this permission notice shall be included in all
// copies or substantial portions of the Software.
//
// THE SOFTWARE IS PROVIDED "AS IS", WITHOUT WARRANTY OF ANY KIND, EXPRESS OR
// IMPLIED, INCLUDING BUT NOT LIMITED TO THE WARRANTIES OF MERCHANTABILITY,
// FITNESS FOR A PARTICULAR PURPOSE AND NONINFRINGEMENT. IN NO EVENT SHALL THE
// AUTHORS OR COPYRIGHT HOLDERS BE LIABLE FOR ANY CLAIM, DAMAGES OR OTHER
// LIABILITY, WHETHER IN AN ACTION OF CONTRACT, TORT OR OTHERWISE, ARISING FROM,
// OUT OF OR IN CONNECTION WITH THE SOFTWARE OR THE USE OR OTHER DEALINGS IN THE
// SOFTWARE.

package redis

import (
	"context"
<<<<<<< HEAD
	"github.com/topfreegames/maestro/internal/core/ports/errors"
=======
	"fmt"
>>>>>>> 3358fe3c
	"time"

	"github.com/topfreegames/maestro/internal/core/entities/operation"
	"github.com/topfreegames/maestro/internal/core/ports/errors"

	"github.com/go-redis/redis/v8"
	"github.com/topfreegames/maestro/internal/core/ports"
)

var _ ports.OperationLeaseStorage = (*redisOperationLeaseStorage)(nil)

// redisOperationLeaseStorage adapter of the OperationLeaseStorage port. It will
// use a sorted set to store the operation lease
type redisOperationLeaseStorage struct {
	client *redis.Client
	clock  ports.Clock
}

func NewRedisOperationLeaseStorage(client *redis.Client, clock ports.Clock) *redisOperationLeaseStorage {
	return &redisOperationLeaseStorage{client, clock}
}

func (r *redisOperationLeaseStorage) GrantLease(ctx context.Context, schedulerName, operationID string, initialTTL time.Duration) error {
	expireUnixTime := r.clock.Now().Add(initialTTL).Unix()

	alreadyExistsLease, err := r.existsOperationLease(ctx, schedulerName, operationID)
	if err != nil {
		return err
	}

	if alreadyExistsLease {
		return errors.NewErrAlreadyExists("Lease already exists for operation %s on scheduler %s", operationID, schedulerName)
	}

	err = r.client.ZAdd(ctx, r.buildSchedulerOperationLeaseKey(schedulerName), &redis.Z{
		Member: operationID,
		Score:  float64(expireUnixTime),
	}).Err()

	if err != nil {
		return err
	}

	return nil
}

func (r *redisOperationLeaseStorage) RevokeLease(ctx context.Context, schedulerName, operationID string) error {
	//TODO(caio.rodrigues): rebase with master after GrantLease merge request for functions "existsOperationLease" and "buildSchedulerOperationLeaseKey"
	existsLease, err := r.existsOperationLease(ctx, schedulerName, operationID)
	if err != nil {
		return err
	}

	if !existsLease {
		return errors.NewErrNotFound("Lease of scheduler \"%s\" and operationId \"%s\" trying to be revoked does not exist", schedulerName, operationID)
	}

	_, err = r.client.ZRem(context.Background(), r.buildSchedulerOperationLeaseKey(schedulerName), operationID).Result()
	if err != nil {
		return errors.NewErrUnexpected("Unexpected error on ZRem function")
	}
}

func (r *redisOperationLeaseStorage) RenewLease(ctx context.Context, schedulerName, operationID string, ttl time.Duration) error {
	return nil
}

func (r *redisOperationLeaseStorage) FetchLeaseTTL(ctx context.Context, schedulerName, operationID string) (time.Time, error) {
	return time.Time{}, nil
}

func (r *redisOperationLeaseStorage) ListExpiredLeases(ctx context.Context, schedulerName string, maxLease time.Time) ([]operation.OperationLease, error) {
	return nil, nil
}

func (r *redisOperationLeaseStorage) buildSchedulerOperationLeaseKey(schedulerName string) string {
	return fmt.Sprintf("operations:%s:operationsLease", schedulerName)
}

func (r *redisOperationLeaseStorage) existsOperationLease(ctx context.Context, schedulerName, operationId string) (bool, error) {
	_, err := r.client.ZScore(ctx, r.buildSchedulerOperationLeaseKey(schedulerName), operationId).Result()
	if err != nil {
		if err == redis.Nil {
			return false, nil
		}
		return false, errors.NewErrUnexpected("failed on finding operationsLease for \"%s\" and operationID \"%s\"", schedulerName, operationId).WithError(err)
	}
	return true, nil
}<|MERGE_RESOLUTION|>--- conflicted
+++ resolved
@@ -24,11 +24,7 @@
 
 import (
 	"context"
-<<<<<<< HEAD
-	"github.com/topfreegames/maestro/internal/core/ports/errors"
-=======
 	"fmt"
->>>>>>> 3358fe3c
 	"time"
 
 	"github.com/topfreegames/maestro/internal/core/entities/operation"
@@ -76,7 +72,6 @@
 }
 
 func (r *redisOperationLeaseStorage) RevokeLease(ctx context.Context, schedulerName, operationID string) error {
-	//TODO(caio.rodrigues): rebase with master after GrantLease merge request for functions "existsOperationLease" and "buildSchedulerOperationLeaseKey"
 	existsLease, err := r.existsOperationLease(ctx, schedulerName, operationID)
 	if err != nil {
 		return err
@@ -90,6 +85,7 @@
 	if err != nil {
 		return errors.NewErrUnexpected("Unexpected error on ZRem function")
 	}
+	return nil
 }
 
 func (r *redisOperationLeaseStorage) RenewLease(ctx context.Context, schedulerName, operationID string, ttl time.Duration) error {
