--- conflicted
+++ resolved
@@ -141,18 +141,13 @@
 			return
 		}
 		// Caching before ready consists in lack of information about the instance.
-<<<<<<< HEAD
-		if !(instance.Status.Type == game_room.InstanceUnknown || instance.Status.Type == game_room.InstancePending) {
-=======
 		if instance.Status.Type == game_room.InstanceReady {
->>>>>>> f2fc4b05
 			kw.instanceCacheMap[pod.Name] = instance
 		}
 	} else {
 		if instance.ResourceVersion == pod.ResourceVersion {
 			return
 		}
-<<<<<<< HEAD
 		tempInstance := &game_room.Instance{
 			ID:              instance.ID,
 			SchedulerID:     instance.SchedulerID,
@@ -163,8 +158,6 @@
 		instance = tempInstance
 
 		kw.instanceCacheMap[pod.Name] = instance
-=======
->>>>>>> f2fc4b05
 	}
 
 	if eventType == game_room.InstanceEventTypeDeleted {
