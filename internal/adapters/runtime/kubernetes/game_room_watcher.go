// MIT License
//
// Copyright (c) 2021 TFG Co
//
// Permission is hereby granted, free of charge, to any person obtaining a copy
// of this software and associated documentation files (the "Software"), to deal
// in the Software without restriction, including without limitation the rights
// to use, copy, modify, merge, publish, distribute, sublicense, and/or sell
// copies of the Software, and to permit persons to whom the Software is
// furnished to do so, subject to the following conditions:
//
// The above copyright notice and this permission notice shall be included in all
// copies or substantial portions of the Software.
//
// THE SOFTWARE IS PROVIDED "AS IS", WITHOUT WARRANTY OF ANY KIND, EXPRESS OR
// IMPLIED, INCLUDING BUT NOT LIMITED TO THE WARRANTIES OF MERCHANTABILITY,
// FITNESS FOR A PARTICULAR PURPOSE AND NONINFRINGEMENT. IN NO EVENT SHALL THE
// AUTHORS OR COPYRIGHT HOLDERS BE LIABLE FOR ANY CLAIM, DAMAGES OR OTHER
// LIABILITY, WHETHER IN AN ACTION OF CONTRACT, TORT OR OTHERWISE, ARISING FROM,
// OUT OF OR IN CONNECTION WITH THE SOFTWARE OR THE USE OR OTHER DEALINGS IN THE
// SOFTWARE.

package kubernetes

import (
	"context"
	"sync"
	"time"

	"go.uber.org/zap"

	"github.com/topfreegames/maestro/internal/core/entities"
	"github.com/topfreegames/maestro/internal/core/entities/game_room"
	"github.com/topfreegames/maestro/internal/core/ports"
	v1 "k8s.io/api/core/v1"
	metav1 "k8s.io/apimachinery/pkg/apis/meta/v1"
	"k8s.io/client-go/informers"
	kube "k8s.io/client-go/kubernetes"
	"k8s.io/client-go/tools/cache"
)

var (
	defaultResyncTime = 30 * time.Second
	eventsChanSize    = 100
)

type kubernetesWatcher struct {
	mu          sync.Mutex
	clientSet   kube.Interface
	ctx         context.Context
	resultsChan chan game_room.InstanceEvent
	err         error
	stopped     bool
	stopChan    chan struct{}
	logger      *zap.Logger
}

func NewKubernetesWatcher(ctx context.Context, clientSet kube.Interface) *kubernetesWatcher {
	return &kubernetesWatcher{
		clientSet:   clientSet,
		ctx:         ctx,
		resultsChan: make(chan game_room.InstanceEvent, eventsChanSize),
		stopChan:    make(chan struct{}),
		logger:      zap.L(),
	}
}

func (kw *kubernetesWatcher) ResultChan() chan game_room.InstanceEvent {
	kw.mu.Lock()
	defer kw.mu.Unlock()

	return kw.resultsChan
}

func (kw *kubernetesWatcher) Stop() {
	kw.mu.Lock()
	defer kw.mu.Unlock()

	kw.stopWithError(nil)
}

func (kw *kubernetesWatcher) Err() error {
	kw.mu.Lock()
	defer kw.mu.Unlock()

	return kw.err
}

func (kw *kubernetesWatcher) stopWithError(err error) {
	if kw.stopped {
		return
	}

	kw.stopped = true
	kw.err = err
	close(kw.resultsChan)
	close(kw.stopChan)
}

func (kw *kubernetesWatcher) convertInstance(pod *v1.Pod) (*game_room.Instance, error) {
	if pod.Spec.NodeName == "" {
		return convertPod(pod, nil)
	}

	node, err := kw.clientSet.CoreV1().Nodes().Get(kw.ctx, pod.Spec.NodeName, metav1.GetOptions{})
	if err != nil {
		return nil, err
	}

	return convertPod(pod, node)
}

func (kw *kubernetesWatcher) processEvent(eventType game_room.InstanceEventType, obj interface{}) {
	kw.mu.Lock()
	defer kw.mu.Unlock()

	if kw.stopped {
		return
	}
	kw.logger.Info("Received event from runtime watcher", zap.Any("obj", obj))

	pod, ok := obj.(*v1.Pod)
	if !ok {
		return
	}

	instance, err := kw.convertInstance(pod)
	if err != nil {
		kw.stopWithError(err)
		return
	}
<<<<<<< HEAD
	kw.logger.Info("Converted pod to instance", zap.Any("convertedInstance", instance))

	instanceEvent := game_room.InstanceEvent{
=======
	kw.logger.Info("Received kubernetes event on runtime watcher", zap.Any("convertedPod", pod), zap.Any("convertedInstance", instance), zap.Any("obj", obj))
	kw.resultsChan <- game_room.InstanceEvent{
		Type:     eventType,
>>>>>>> db348ecf
		Instance: instance,
		Type:     eventType,
	}

	kw.logger.Info("Sending instance event to resultsChan", zap.Any("instanceEvent", instanceEvent))
	kw.resultsChan <- instanceEvent
}

func (kw *kubernetesWatcher) addFunc(obj interface{}) {
	kw.processEvent(game_room.InstanceEventTypeAdded, obj)
}

func (kw *kubernetesWatcher) updateFunc(obj interface{}, newObj interface{}) {
	kw.processEvent(game_room.InstanceEventTypeUpdated, newObj)
}

func (kw *kubernetesWatcher) deleteFunc(obj interface{}) {
	kw.processEvent(game_room.InstanceEventTypeDeleted, obj)
}

func (k *kubernetes) WatchGameRoomInstances(ctx context.Context, scheduler *entities.Scheduler) (ports.RuntimeWatcher, error) {
	watcher := NewKubernetesWatcher(ctx, k.clientSet)

	podsInformer := informers.NewSharedInformerFactoryWithOptions(
		k.clientSet,
		defaultResyncTime,
		informers.WithNamespace(scheduler.Name),
	).Core().V1().Pods().Informer()

	podsInformer.AddEventHandler(cache.ResourceEventHandlerFuncs{
		AddFunc:    watcher.addFunc,
		UpdateFunc: watcher.updateFunc,
		DeleteFunc: watcher.deleteFunc,
	})

	go podsInformer.Run(watcher.stopChan)
	return watcher, nil
}<|MERGE_RESOLUTION|>--- conflicted
+++ resolved
@@ -129,15 +129,9 @@
 		kw.stopWithError(err)
 		return
 	}
-<<<<<<< HEAD
+
 	kw.logger.Info("Converted pod to instance", zap.Any("convertedInstance", instance))
-
 	instanceEvent := game_room.InstanceEvent{
-=======
-	kw.logger.Info("Received kubernetes event on runtime watcher", zap.Any("convertedPod", pod), zap.Any("convertedInstance", instance), zap.Any("obj", obj))
-	kw.resultsChan <- game_room.InstanceEvent{
-		Type:     eventType,
->>>>>>> db348ecf
 		Instance: instance,
 		Type:     eventType,
 	}
