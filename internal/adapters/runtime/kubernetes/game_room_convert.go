--- conflicted
+++ resolved
@@ -77,13 +77,7 @@
 				schedulerLabelKey: scheduler.Name,
 				versionLabelKey:   gameRoomSpec.Version,
 			},
-<<<<<<< HEAD
-			Annotations: map[string]string{
-				safeToEvictAnnotation: safeToEvictValue,
-			},
-=======
 			Annotations: scheduler.Annotations,
->>>>>>> 28d765f4
 		},
 		Spec: v1.PodSpec{
 			TerminationGracePeriodSeconds: convertTerminationGracePeriod(gameRoomSpec),
