// MIT License
//
// Copyright (c) 2021 TFG Co
//
// Permission is hereby granted, free of charge, to any person obtaining a copy
// of this software and associated documentation files (the "Software"), to deal
// in the Software without restriction, including without limitation the rights
// to use, copy, modify, merge, publish, distribute, sublicense, and/or sell
// copies of the Software, and to permit persons to whom the Software is
// furnished to do so, subject to the following conditions:
//
// The above copyright notice and this permission notice shall be included in all
// copies or substantial portions of the Software.
//
// THE SOFTWARE IS PROVIDED "AS IS", WITHOUT WARRANTY OF ANY KIND, EXPRESS OR
// IMPLIED, INCLUDING BUT NOT LIMITED TO THE WARRANTIES OF MERCHANTABILITY,
// FITNESS FOR A PARTICULAR PURPOSE AND NONINFRINGEMENT. IN NO EVENT SHALL THE
// AUTHORS OR COPYRIGHT HOLDERS BE LIABLE FOR ANY CLAIM, DAMAGES OR OTHER
// LIABILITY, WHETHER IN AN ACTION OF CONTRACT, TORT OR OTHERWISE, ARISING FROM,
// OUT OF OR IN CONNECTION WITH THE SOFTWARE OR THE USE OR OTHER DEALINGS IN THE
// SOFTWARE.

package operation

import (
	"context"
	"encoding/json"
	"fmt"
	"strconv"
	"time"

	"github.com/topfreegames/maestro/internal/core/operations/healthcontroller"

	"github.com/topfreegames/maestro/internal/core/operations"

	"github.com/topfreegames/maestro/internal/adapters/metrics"

	"github.com/go-redis/redis/v8"
	"github.com/topfreegames/maestro/internal/core/entities/operation"
	"github.com/topfreegames/maestro/internal/core/ports"
	"github.com/topfreegames/maestro/internal/core/ports/errors"
)

const (
	// list of hash keys used on redis
	idRedisKey                 = "id"
	schedulerNameRedisKey      = "schedulerName"
	statusRedisKey             = "status"
	definitionNameRedisKey     = "definitionName"
	createdAtRedisKey          = "createdAt"
	definitionContentsRedisKey = "definitionContents"
	executionHistoryRedisKey   = "executionHistory"
)

var _ ports.OperationStorage = (*redisOperationStorage)(nil)

const operationStorageMetricLabel = "operation-storage"

type Definition string

// redisOperationStorage adapter of the OperationStorage port. It store store
// the operations in lists to keep their creation/update order.
type redisOperationStorage struct {
	client           *redis.Client
	clock            ports.Clock
	operationsTTLMap map[Definition]time.Duration
}

func NewRedisOperationStorage(client *redis.Client, clock ports.Clock, operationsTTLMap map[Definition]time.Duration) *redisOperationStorage {
	return &redisOperationStorage{client, clock, operationsTTLMap}
}

// CreateOperation marshal and pushes the operation to the scheduler pending
// operations list.
func (r *redisOperationStorage) CreateOperation(ctx context.Context, op *operation.Operation) (err error) {
	executionHistoryJson, err := json.Marshal(op.ExecutionHistory)
	if err != nil {
		return errors.NewErrUnexpected("failed to create operation on redis").WithError(err)
	}

	pipe := r.client.Pipeline()

	pipe.HSet(ctx, r.buildSchedulerOperationKey(op.SchedulerName, op.ID), map[string]interface{}{
		idRedisKey:                 op.ID,
		schedulerNameRedisKey:      op.SchedulerName,
		statusRedisKey:             strconv.Itoa(int(op.Status)),
		definitionNameRedisKey:     op.DefinitionName,
		createdAtRedisKey:          op.CreatedAt.Format(time.RFC3339Nano),
		definitionContentsRedisKey: op.Input,
		executionHistoryRedisKey:   executionHistoryJson,
	})

	if tll, ok := r.operationsTTLMap[Definition(op.DefinitionName)]; ok {
		pipe.Expire(ctx, r.buildSchedulerOperationKey(op.SchedulerName, op.ID), tll)
	}

	metrics.RunWithMetrics(operationStorageMetricLabel, func() error {
		_, err = pipe.Exec(ctx)
		return err
	})

	if err != nil {
		return errors.NewErrUnexpected("failed to create operation on redis").WithError(err)
	}

	return nil
}

func (r *redisOperationStorage) GetOperation(ctx context.Context, schedulerName, operationID string) (op *operation.Operation, err error) {
	var res map[string]string
	metrics.RunWithMetrics(operationStorageMetricLabel, func() error {
		res, err = r.client.HGetAll(ctx, fmt.Sprintf("operations:%s:%s", schedulerName, operationID)).Result()
		return err
	})
	if err != nil {
		return nil, errors.NewErrUnexpected("failed to fetch operation").WithError(err)
	}

	if len(res) == 0 {
		return nil, errors.NewErrNotFound("operation %s not found in scheduler %s", operationID, schedulerName)
	}

	return buildOperationFromMap(res)
}

func (r *redisOperationStorage) UpdateOperationStatus(ctx context.Context, schedulerName, operationID string, status operation.Status) (err error) {
	operationHash, err := r.client.HGetAll(ctx, r.buildSchedulerOperationKey(schedulerName, operationID)).Result()
	if err != nil {
		return errors.NewErrUnexpected("failed to fetch operation for updating status").WithError(err)
	}
	op, err := buildOperationFromMap(operationHash)
	if err != nil {
		return errors.NewErrUnexpected("failed to parse operation for updating status").WithError(err)
	}

	pipe := r.client.Pipeline()

	err = r.updateOperationInSortedSet(ctx, pipe, schedulerName, op, status)
	if err != nil {
		return errors.NewErrUnexpected("failed to update the operation on sorted set").WithError(err)
	}

	pipe.HSet(ctx, r.buildSchedulerOperationKey(schedulerName, operationID), map[string]interface{}{
		statusRedisKey: strconv.Itoa(int(status)),
	})

	metrics.RunWithMetrics(operationStorageMetricLabel, func() error {
		_, err = pipe.Exec(ctx)
		return err
	})

	if err != nil {
		return errors.NewErrUnexpected("failed to update operation status").WithError(err)
	}

	return nil
}

func (r *redisOperationStorage) UpdateOperationExecutionHistory(ctx context.Context, op *operation.Operation) (err error) {
	jsonExecutionHistory, err := json.Marshal(op.ExecutionHistory)
	if err != nil {
		return errors.NewErrUnexpected("failed to marshal operation execution history").WithError(err)
	}
	metrics.RunWithMetrics(operationStorageMetricLabel, func() error {
		err = r.client.HSet(ctx, r.buildSchedulerOperationKey(op.SchedulerName, op.ID), map[string]interface{}{
			executionHistoryRedisKey: jsonExecutionHistory,
		}).Err()
		return err
	})

	if err != nil {
		return errors.NewErrUnexpected("failed to update operation execution history").WithError(err)
	}

	return nil
}

func (r *redisOperationStorage) ListSchedulerActiveOperations(ctx context.Context, schedulerName string) (operations []*operation.Operation, err error) {
	var operationsIDs []string
	metrics.RunWithMetrics(operationStorageMetricLabel, func() error {
		operationsIDs, err = r.client.ZRange(ctx, r.buildSchedulerActiveOperationsKey(schedulerName), 0, -1).Result()
		return err
	})
	if err != nil {
		return nil, errors.NewErrUnexpected("failed to list active operations for \"%s\"", schedulerName).WithError(err)
	}

	pipe := r.client.Pipeline()

	for _, operationID := range operationsIDs {
		pipe.HGetAll(ctx, fmt.Sprintf("operations:%s:%s", schedulerName, operationID))
	}

	var cmders []redis.Cmder
	metrics.RunWithMetrics(operationStorageMetricLabel, func() error {
		cmders, err = pipe.Exec(ctx)
		return err
	})

	if err != nil {
		return nil, errors.NewErrUnexpected("failed execute pipe for retrieving operations").WithError(err)
	}
	operations = make([]*operation.Operation, 0, len(operationsIDs))
	for _, cmder := range cmders {
		res, err := cmder.(*redis.StringStringMapCmd).Result()
		if err != nil && err != redis.Nil {
			return nil, errors.NewErrUnexpected("failed to fetch operation").WithError(err)
		}

		if len(res) == 0 {
			continue
		}

		op, err := buildOperationFromMap(res)
		if err != nil {
			return nil, errors.NewErrUnexpected("failed to build operation from the hash").WithError(err)
		}
		operations = append(operations, op)
	}

	return operations, nil
}

func (r *redisOperationStorage) ListSchedulerFinishedOperations(ctx context.Context, schedulerName string, page, pageSize int64) (operations []*operation.Operation, total int64, err error) {
	if err := r.CleanExpiredOperations(ctx, schedulerName); err != nil {
		return nil, -1, fmt.Errorf("failed to clean scheduler expired operations: %w", err)
	}

	total, err = r.client.ZCard(ctx, r.buildSchedulerHistoryOperationsKey(schedulerName)).Result()
	if err != nil {
		return nil, -1, fmt.Errorf("failed to count finished operations: %w", err)
	}

	operationsIDs, err := r.getFinishedOperationsFromHistory(ctx, schedulerName, page, pageSize)
	operations = make([]*operation.Operation, len(operationsIDs))
	executions := make([]redis.Cmder, len(operationsIDs))

	if err != nil {
		return nil, -1, err
	}

	pipe := r.client.Pipeline()

	for i, operationID := range operationsIDs {
		cmd := pipe.HGetAll(ctx, fmt.Sprintf("operations:%s:%s", schedulerName, operationID))
		executions[i] = cmd
	}

	metrics.RunWithMetrics(operationStorageMetricLabel, func() error {
		_, err = pipe.Exec(ctx)
		return err
	})

	if err != nil {
		return nil, -1, errors.NewErrUnexpected("failed execute pipe for retrieving schedulers").WithError(err)
	}

	for i, cmder := range executions {
		res, err := cmder.(*redis.StringStringMapCmd).Result()
		if err != nil && err != redis.Nil {
			return nil, -1, errors.NewErrUnexpected("failed to fetch operation").WithError(err)
		}

		op, err := buildOperationFromMap(res)
		if err != nil {
			return nil, -1, errors.NewErrUnexpected("failed to build operation from the hash").WithError(err)
		}
		operations[i] = op
	}

	return operations, total, nil
}

func (r *redisOperationStorage) CleanOperationsHistory(ctx context.Context, schedulerName string) error {
	operationsIDs, err := r.getFinishedOperationsFromHistory(ctx, schedulerName, 0, -1)
	if err != nil {
		return err
	}

	if len(operationsIDs) > 0 {
		operationIDsKeys := make([]string, len(operationsIDs))
		for i, operationID := range operationsIDs {
			operationIDsKeys[i] = r.buildSchedulerOperationKey(schedulerName, operationID)
		}
		pipe := r.client.Pipeline()
		pipe.Del(ctx, r.buildSchedulerHistoryOperationsKey(schedulerName))
		pipe.Del(ctx, operationIDsKeys...)

		metrics.RunWithMetrics(operationStorageMetricLabel, func() error {
			_, err = pipe.Exec(ctx)
			return err
		})

		if err != nil {
			return fmt.Errorf("failed to delete operations from history: %w", err)
		}
	}

	return nil
}

func (r *redisOperationStorage) UpdateOperationDefinition(ctx context.Context, schedulerName string, operationID string, def operations.Definition) error {
	_, err := r.client.HSet(ctx, r.buildSchedulerOperationKey(schedulerName, operationID), map[string]interface{}{
		definitionNameRedisKey:     def.Name(),
		definitionContentsRedisKey: def.Marshal(),
	}).Result()

	if err != nil {
		return fmt.Errorf("failed to update operation definition: %w", err)
	}
	return nil
}

<<<<<<< HEAD
=======
func (r *redisOperationStorage) CleanExpiredOperations(ctx context.Context, schedulerName string) error {
	operationsIDs, err := r.client.ZRangeByScore(ctx, r.buildSchedulerHistoryOperationsKey(schedulerName), &redis.ZRangeBy{
		Min: "-inf",
		Max: "+inf",
	}).Result()

	if err != nil {
		return errors.NewErrUnexpected("failed to list operations for \"%s\" when trying to clean expired operations", schedulerName).WithError(err)
	}

	if len(operationsIDs) > 0 {

		pipe := r.client.Pipeline()
		for _, operationID := range operationsIDs {
			operationExists, _ := r.client.Exists(ctx, r.buildSchedulerOperationKey(schedulerName, operationID)).Result()
			if operationExists == 0 {
				pipe.ZRem(ctx, r.buildSchedulerHistoryOperationsKey(schedulerName), operationID)
			}
		}

		metrics.RunWithMetrics(operationStorageMetricLabel, func() error {
			_, err = pipe.Exec(ctx)
			return err
		})

		if err != nil {
			return fmt.Errorf("failed to clean expired operations: %w", err)
		}
	}
	return nil
}

func (r *redisOperationStorage) removeNonExistentOperationFromHistory(ctx context.Context, name string, operations []string) {
	go func() {
		pipe := r.client.Pipeline()
		for _, operationID := range operations {
			pipe.ZRem(ctx, r.buildSchedulerHistoryOperationsKey(name), operationID)
		}
		metrics.RunWithMetrics(operationStorageMetricLabel, func() error {
			_, err := pipe.Exec(context.Background())
			if err != nil {
				zap.L().Error("failed to remove non-existent operations from history", zap.Error(err))
			}
			return err
		})
	}()
}

>>>>>>> 75f4032b
func (r *redisOperationStorage) buildSchedulerOperationKey(schedulerName, opID string) string {
	return fmt.Sprintf("operations:%s:%s", schedulerName, opID)
}

func (r *redisOperationStorage) buildSchedulerActiveOperationsKey(schedulerName string) string {
	return fmt.Sprintf("operations:%s:lists:active", schedulerName)
}

func (r *redisOperationStorage) buildSchedulerHistoryOperationsKey(schedulerName string) string {
	return fmt.Sprintf("operations:%s:lists:history", schedulerName)
}

<<<<<<< HEAD
func (r *redisOperationStorage) getFinishedOperationsFromHistory(ctx context.Context, schedulerName string, page, pageSize int64) (operationsIDs []string, err error) {
=======
func (r *redisOperationStorage) buildSchedulerNoActionKey(schedulerName string) string {
	return fmt.Sprintf("operations:%s:lists:noaction", schedulerName)
}

func (r *redisOperationStorage) getFinishedOperationsFromHistory(ctx context.Context, schedulerName string, from, to time.Time) (operationsIDs []string, err error) {
	// TODO(guilhermocc): receive this time range as filter argument
>>>>>>> 75f4032b
	metrics.RunWithMetrics(operationStorageMetricLabel, func() error {
		operationsIDs, err = r.client.ZRevRangeByScore(ctx, r.buildSchedulerHistoryOperationsKey(schedulerName), &redis.ZRangeBy{
			Min:    "-inf",
			Max:    "+inf",
			Offset: page * pageSize,
			Count:  pageSize,
		}).Result()
		return err
	})
	if err != nil {
		return nil, errors.NewErrUnexpected("failed to list finished operations for \"%s\"", schedulerName).WithError(err)
	}
	return operationsIDs, err
}

func (r *redisOperationStorage) updateOperationInSortedSet(ctx context.Context, pipe redis.Pipeliner, schedulerName string, op *operation.Operation, newStatus operation.Status) error {
	var listKey string
	operationTookAction, err := operationHasAction(op)
	if err != nil {
		return errors.NewErrUnexpected("failed to check if operation took action when updating status").WithError(err)
	}

	switch {
	case newStatus == operation.StatusInProgress:
		listKey = r.buildSchedulerActiveOperationsKey(schedulerName)
	case newStatus == operation.StatusFinished && !operationTookAction:
		listKey = r.buildSchedulerNoActionKey(schedulerName)
	default:
		listKey = r.buildSchedulerHistoryOperationsKey(schedulerName)
	}

	pipe.ZRem(ctx, r.buildSchedulerActiveOperationsKey(schedulerName), op.ID)
	pipe.ZRem(ctx, r.buildSchedulerHistoryOperationsKey(schedulerName), op.ID)
	pipe.ZRem(ctx, r.buildSchedulerNoActionKey(schedulerName), op.ID)
	pipe.ZAdd(ctx, listKey, &redis.Z{Member: op.ID, Score: float64(r.clock.Now().Unix())})
	return nil
}

func operationHasAction(op *operation.Operation) (bool, error) {
	if op.DefinitionName == healthcontroller.OperationName {
		def := healthcontroller.SchedulerHealthControllerDefinition{}
		err := def.Unmarshal(op.Input)
		if err != nil {
			return false, err
		}
		return def.TookAction != nil && *def.TookAction, nil
	}
	return true, nil
}

func buildOperationFromMap(opMap map[string]string) (*operation.Operation, error) {
	var executionHistory []operation.OperationEvent
	if history, ok := opMap[executionHistoryRedisKey]; ok {
		err := json.Unmarshal([]byte(history), &executionHistory)
		if err != nil {
			return nil, errors.NewErrEncoding("failed to parse operation execution history").WithError(err)
		}
	}

	statusInt, err := strconv.Atoi(opMap[statusRedisKey])
	if err != nil {
		return nil, errors.NewErrEncoding("failed to parse operation status").WithError(err)
	}

	createdAt, err := time.Parse(time.RFC3339Nano, opMap[createdAtRedisKey])
	if err != nil {
		return nil, errors.NewErrEncoding("failed to parse operation createdAt field").WithError(err)
	}

	return &operation.Operation{
		ID:               opMap[idRedisKey],
		SchedulerName:    opMap[schedulerNameRedisKey],
		DefinitionName:   opMap[definitionNameRedisKey],
		CreatedAt:        createdAt,
		Status:           operation.Status(statusInt),
		Input:            []byte(opMap[definitionContentsRedisKey]),
		ExecutionHistory: executionHistory,
	}, nil
}<|MERGE_RESOLUTION|>--- conflicted
+++ resolved
@@ -311,8 +311,6 @@
 	return nil
 }
 
-<<<<<<< HEAD
-=======
 func (r *redisOperationStorage) CleanExpiredOperations(ctx context.Context, schedulerName string) error {
 	operationsIDs, err := r.client.ZRangeByScore(ctx, r.buildSchedulerHistoryOperationsKey(schedulerName), &redis.ZRangeBy{
 		Min: "-inf",
@@ -345,23 +343,6 @@
 	return nil
 }
 
-func (r *redisOperationStorage) removeNonExistentOperationFromHistory(ctx context.Context, name string, operations []string) {
-	go func() {
-		pipe := r.client.Pipeline()
-		for _, operationID := range operations {
-			pipe.ZRem(ctx, r.buildSchedulerHistoryOperationsKey(name), operationID)
-		}
-		metrics.RunWithMetrics(operationStorageMetricLabel, func() error {
-			_, err := pipe.Exec(context.Background())
-			if err != nil {
-				zap.L().Error("failed to remove non-existent operations from history", zap.Error(err))
-			}
-			return err
-		})
-	}()
-}
-
->>>>>>> 75f4032b
 func (r *redisOperationStorage) buildSchedulerOperationKey(schedulerName, opID string) string {
 	return fmt.Sprintf("operations:%s:%s", schedulerName, opID)
 }
@@ -374,16 +355,11 @@
 	return fmt.Sprintf("operations:%s:lists:history", schedulerName)
 }
 
-<<<<<<< HEAD
-func (r *redisOperationStorage) getFinishedOperationsFromHistory(ctx context.Context, schedulerName string, page, pageSize int64) (operationsIDs []string, err error) {
-=======
 func (r *redisOperationStorage) buildSchedulerNoActionKey(schedulerName string) string {
 	return fmt.Sprintf("operations:%s:lists:noaction", schedulerName)
 }
 
-func (r *redisOperationStorage) getFinishedOperationsFromHistory(ctx context.Context, schedulerName string, from, to time.Time) (operationsIDs []string, err error) {
-	// TODO(guilhermocc): receive this time range as filter argument
->>>>>>> 75f4032b
+func (r *redisOperationStorage) getFinishedOperationsFromHistory(ctx context.Context, schedulerName string, page, pageSize int64) (operationsIDs []string, err error) {
 	metrics.RunWithMetrics(operationStorageMetricLabel, func() error {
 		operationsIDs, err = r.client.ZRevRangeByScore(ctx, r.buildSchedulerHistoryOperationsKey(schedulerName), &redis.ZRangeBy{
 			Min:    "-inf",
