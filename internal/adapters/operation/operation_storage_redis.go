// MIT License
//
// Copyright (c) 2021 TFG Co
//
// Permission is hereby granted, free of charge, to any person obtaining a copy
// of this software and associated documentation files (the "Software"), to deal
// in the Software without restriction, including without limitation the rights
// to use, copy, modify, merge, publish, distribute, sublicense, and/or sell
// copies of the Software, and to permit persons to whom the Software is
// furnished to do so, subject to the following conditions:
//
// The above copyright notice and this permission notice shall be included in all
// copies or substantial portions of the Software.
//
// THE SOFTWARE IS PROVIDED "AS IS", WITHOUT WARRANTY OF ANY KIND, EXPRESS OR
// IMPLIED, INCLUDING BUT NOT LIMITED TO THE WARRANTIES OF MERCHANTABILITY,
// FITNESS FOR A PARTICULAR PURPOSE AND NONINFRINGEMENT. IN NO EVENT SHALL THE
// AUTHORS OR COPYRIGHT HOLDERS BE LIABLE FOR ANY CLAIM, DAMAGES OR OTHER
// LIABILITY, WHETHER IN AN ACTION OF CONTRACT, TORT OR OTHERWISE, ARISING FROM,
// OUT OF OR IN CONNECTION WITH THE SOFTWARE OR THE USE OR OTHER DEALINGS IN THE
// SOFTWARE.

package operation

import (
	"context"
	"encoding/json"
	"fmt"
	"strconv"
	"time"

<<<<<<< HEAD
=======
	"github.com/topfreegames/maestro/internal/core/operations"

	"go.uber.org/zap"

>>>>>>> a5021fab
	"github.com/topfreegames/maestro/internal/adapters/metrics"

	"github.com/go-redis/redis/v8"
	"github.com/topfreegames/maestro/internal/core/entities/operation"
	"github.com/topfreegames/maestro/internal/core/ports"
	"github.com/topfreegames/maestro/internal/core/ports/errors"
)

const (
	// list of hash keys used on redis
	idRedisKey                 = "id"
	schedulerNameRedisKey      = "schedulerName"
	statusRedisKey             = "status"
	definitionNameRedisKey     = "definitionName"
	createdAtRedisKey          = "createdAt"
	definitionContentsRedisKey = "definitionContents"
	executionHistoryRedisKey   = "executionHistory"
)

var _ ports.OperationStorage = (*redisOperationStorage)(nil)

const operationStorageMetricLabel = "operation-storage"

type Definition string

// redisOperationStorage adapter of the OperationStorage port. It store store
// the operations in lists to keep their creation/update order.
type redisOperationStorage struct {
	client           *redis.Client
	clock            ports.Clock
	operationsTTlMap map[Definition]time.Duration
}

func NewRedisOperationStorage(client *redis.Client, clock ports.Clock, operationsTTlMap map[Definition]time.Duration) *redisOperationStorage {
	return &redisOperationStorage{client, clock, operationsTTlMap}
}

// CreateOperation marshal and pushes the operation to the scheduler pending
// operations list.
func (r *redisOperationStorage) CreateOperation(ctx context.Context, op *operation.Operation) (err error) {
	executionHistoryJson, err := json.Marshal(op.ExecutionHistory)
	if err != nil {
		return errors.NewErrUnexpected("failed to create operation on redis").WithError(err)
	}

	pipe := r.client.Pipeline()

	pipe.HSet(ctx, r.buildSchedulerOperationKey(op.SchedulerName, op.ID), map[string]interface{}{
		idRedisKey:                 op.ID,
		schedulerNameRedisKey:      op.SchedulerName,
		statusRedisKey:             strconv.Itoa(int(op.Status)),
		definitionNameRedisKey:     op.DefinitionName,
		createdAtRedisKey:          op.CreatedAt.Format(time.RFC3339Nano),
		definitionContentsRedisKey: op.Input,
		executionHistoryRedisKey:   executionHistoryJson,
	})

	if tll, ok := r.operationsTTlMap[Definition(op.DefinitionName)]; ok {
		pipe.Expire(ctx, r.buildSchedulerOperationKey(op.SchedulerName, op.ID), tll)
	}

	metrics.RunWithMetrics(operationStorageMetricLabel, func() error {
		_, err = pipe.Exec(ctx)
		return err
	})

	if err != nil {
		return errors.NewErrUnexpected("failed to create operation on redis").WithError(err)
	}

	return nil
}

func (r *redisOperationStorage) GetOperation(ctx context.Context, schedulerName, operationID string) (op *operation.Operation, err error) {
	var res map[string]string
	metrics.RunWithMetrics(operationStorageMetricLabel, func() error {
		res, err = r.client.HGetAll(ctx, fmt.Sprintf("operations:%s:%s", schedulerName, operationID)).Result()
		return err
	})
	if err != nil {
		return nil, errors.NewErrUnexpected("failed to fetch operation").WithError(err)
	}

	if len(res) == 0 {
		return nil, errors.NewErrNotFound("operation %s not found in scheduler %s", operationID, schedulerName)
	}

	return buildOperationFromMap(res)
}

func (r *redisOperationStorage) UpdateOperationStatus(ctx context.Context, schedulerName, operationID string, status operation.Status) (err error) {
	pipe := r.client.Pipeline()
	pipe.ZRem(ctx, r.buildSchedulerActiveOperationsKey(schedulerName), operationID)
	pipe.ZRem(ctx, r.buildSchedulerHistoryOperationsKey(schedulerName), operationID)
	pipe.HSet(ctx, r.buildSchedulerOperationKey(schedulerName, operationID), map[string]interface{}{
		statusRedisKey: strconv.Itoa(int(status)),
	})

	operationsList := r.buildSchedulerHistoryOperationsKey(schedulerName)
	if status == operation.StatusInProgress {
		operationsList = r.buildSchedulerActiveOperationsKey(schedulerName)
	}

	pipe.ZAdd(ctx, operationsList, &redis.Z{
		Member: operationID,
		Score:  float64(r.clock.Now().Unix()),
	})
	metrics.RunWithMetrics(operationStorageMetricLabel, func() error {
		_, err = pipe.Exec(ctx)
		return err
	})

	if err != nil {
		return errors.NewErrUnexpected("failed to update operations").WithError(err)
	}

	return nil
}

func (r *redisOperationStorage) UpdateOperationExecutionHistory(ctx context.Context, op *operation.Operation) (err error) {
	jsonExecutionHistory, err := json.Marshal(op.ExecutionHistory)
	if err != nil {
		return errors.NewErrUnexpected("failed to marshal operation execution history").WithError(err)
	}
	metrics.RunWithMetrics(operationStorageMetricLabel, func() error {
		err = r.client.HSet(ctx, r.buildSchedulerOperationKey(op.SchedulerName, op.ID), map[string]interface{}{
			executionHistoryRedisKey: jsonExecutionHistory,
		}).Err()
		return err
	})

	if err != nil {
		return errors.NewErrUnexpected("failed to update operation execution history").WithError(err)
	}

	return nil
}

func (r *redisOperationStorage) ListSchedulerActiveOperations(ctx context.Context, schedulerName string) (operations []*operation.Operation, err error) {
	var operationsIDs []string
	metrics.RunWithMetrics(operationStorageMetricLabel, func() error {
		operationsIDs, err = r.client.ZRange(ctx, r.buildSchedulerActiveOperationsKey(schedulerName), 0, -1).Result()
		return err
	})
	if err != nil {
		return nil, errors.NewErrUnexpected("failed to list active operations for \"%s\"", schedulerName).WithError(err)
	}

	pipe := r.client.Pipeline()

	for _, operationID := range operationsIDs {
		pipe.HGetAll(ctx, fmt.Sprintf("operations:%s:%s", schedulerName, operationID))
	}

	var cmders []redis.Cmder
	metrics.RunWithMetrics(operationStorageMetricLabel, func() error {
		cmders, err = pipe.Exec(ctx)
		return err
	})

	if err != nil {
		return nil, errors.NewErrUnexpected("failed execute pipe for retrieving operations").WithError(err)
	}
	operations = make([]*operation.Operation, 0, len(operationsIDs))
	for _, cmder := range cmders {
		res, err := cmder.(*redis.StringStringMapCmd).Result()
		if err != nil && err != redis.Nil {
			return nil, errors.NewErrUnexpected("failed to fetch operation").WithError(err)
		}

		if len(res) == 0 {
			continue
		}

		op, err := buildOperationFromMap(res)
		if err != nil {
			return nil, errors.NewErrUnexpected("failed to build operation from the hash").WithError(err)
		}
		operations = append(operations, op)
	}

	return operations, nil
}

func (r *redisOperationStorage) ListSchedulerFinishedOperations(ctx context.Context, schedulerName string, page, pageSize int64) (operations []*operation.Operation, total int64, err error) {
	if err := r.CleanExpiredOperations(ctx, schedulerName); err != nil {
		return nil, 0, fmt.Errorf("failed to clean scheduler expired operations: %w", err)
	}

	total, err = r.client.ZCard(ctx, r.buildSchedulerHistoryOperationsKey(schedulerName)).Result()
	if err != nil {
		return nil, 0, fmt.Errorf("failed to count finished operations: %w", err)
	}

	operationsIDs, err := r.getFinishedOperationsFromHistory(ctx, schedulerName, page, pageSize)
	operations = make([]*operation.Operation, len(operationsIDs))
	executions := make([]redis.Cmder, len(operationsIDs))

	if err != nil {
		return nil, 0, err
	}

	pipe := r.client.Pipeline()

	for i, operationID := range operationsIDs {
		cmd := pipe.HGetAll(ctx, fmt.Sprintf("operations:%s:%s", schedulerName, operationID))
		executions[i] = cmd
	}

	metrics.RunWithMetrics(operationStorageMetricLabel, func() error {
		_, err = pipe.Exec(ctx)
		return err
	})

	if err != nil {
		return nil, 0, errors.NewErrUnexpected("failed execute pipe for retrieving schedulers").WithError(err)
	}

	for i, cmder := range executions {
		res, err := cmder.(*redis.StringStringMapCmd).Result()
		if err != nil && err != redis.Nil {
			return nil, 0, errors.NewErrUnexpected("failed to fetch operation").WithError(err)
		}

		op, err := buildOperationFromMap(res)
		if err != nil {
			return nil, 0, errors.NewErrUnexpected("failed to build operation from the hash").WithError(err)
		}
		operations[i] = op
	}

	return operations, total, nil
}

func (r *redisOperationStorage) CleanOperationsHistory(ctx context.Context, schedulerName string) error {
	operationsIDs, err := r.getFinishedOperationsFromHistory(ctx, schedulerName, 0, -1)
	if err != nil {
		return err
	}

	if len(operationsIDs) > 0 {
		operationIDsKeys := make([]string, len(operationsIDs))
		for i, operationID := range operationsIDs {
			operationIDsKeys[i] = r.buildSchedulerOperationKey(schedulerName, operationID)
		}
		pipe := r.client.Pipeline()
		pipe.Del(ctx, r.buildSchedulerHistoryOperationsKey(schedulerName))
		pipe.Del(ctx, operationIDsKeys...)

		metrics.RunWithMetrics(operationStorageMetricLabel, func() error {
			_, err = pipe.Exec(ctx)
			return err
		})

		if err != nil {
			return fmt.Errorf("failed to delete operations from history: %w", err)
		}
	}

	return nil
}

<<<<<<< HEAD
=======
func (r *redisOperationStorage) UpdateOperationDefinition(ctx context.Context, schedulerName string, operationID string, def operations.Definition) error {
	_, err := r.client.HSet(ctx, r.buildSchedulerOperationKey(schedulerName, operationID), map[string]interface{}{
		definitionNameRedisKey:     def.Name(),
		definitionContentsRedisKey: def.Marshal(),
	}).Result()

	if err != nil {
		return fmt.Errorf("failed to update operation definition: %w", err)
	}
	return nil
}

func (r *redisOperationStorage) removeNonExistentOperationFromHistory(ctx context.Context, name string, operations []string) {
	go func() {
		pipe := r.client.Pipeline()
		for _, operationID := range operations {
			pipe.ZRem(ctx, r.buildSchedulerHistoryOperationsKey(name), operationID)
		}
		metrics.RunWithMetrics(operationStorageMetricLabel, func() error {
			_, err := pipe.Exec(context.Background())
			if err != nil {
				zap.L().Error("failed to remove non-existent operations from history", zap.Error(err))
			}
			return err
		})
	}()
}

>>>>>>> a5021fab
func (r *redisOperationStorage) buildSchedulerOperationKey(schedulerName, opID string) string {
	return fmt.Sprintf("operations:%s:%s", schedulerName, opID)
}

func (r *redisOperationStorage) buildSchedulerActiveOperationsKey(schedulerName string) string {
	return fmt.Sprintf("operations:%s:lists:active", schedulerName)
}

func (r *redisOperationStorage) buildSchedulerHistoryOperationsKey(schedulerName string) string {
	return fmt.Sprintf("operations:%s:lists:history", schedulerName)
}

func (r *redisOperationStorage) getFinishedOperationsFromHistory(ctx context.Context, schedulerName string, page, pageSize int64) (operationsIDs []string, err error) {
	metrics.RunWithMetrics(operationStorageMetricLabel, func() error {
		operationsIDs, err = r.client.ZRevRangeByScore(ctx, r.buildSchedulerHistoryOperationsKey(schedulerName), &redis.ZRangeBy{
			Min:    "-inf",
			Max:    "+inf",
			Offset: page * pageSize,
			Count:  pageSize,
		}).Result()
		return err
	})
	if err != nil {
		return nil, errors.NewErrUnexpected("failed to list finished operations for \"%s\"", schedulerName).WithError(err)
	}
	return operationsIDs, err
}

func buildOperationFromMap(opMap map[string]string) (*operation.Operation, error) {
	var executionHistory []operation.OperationEvent
	if history, ok := opMap[executionHistoryRedisKey]; ok {
		err := json.Unmarshal([]byte(history), &executionHistory)
		if err != nil {
			return nil, errors.NewErrEncoding("failed to parse operation execution history").WithError(err)
		}
	}

	statusInt, err := strconv.Atoi(opMap[statusRedisKey])
	if err != nil {
		return nil, errors.NewErrEncoding("failed to parse operation status").WithError(err)
	}

	createdAt, err := time.Parse(time.RFC3339Nano, opMap[createdAtRedisKey])
	if err != nil {
		return nil, errors.NewErrEncoding("failed to parse operation createdAt field").WithError(err)
	}

	return &operation.Operation{
		ID:               opMap[idRedisKey],
		SchedulerName:    opMap[schedulerNameRedisKey],
		DefinitionName:   opMap[definitionNameRedisKey],
		CreatedAt:        createdAt,
		Status:           operation.Status(statusInt),
		Input:            []byte(opMap[definitionContentsRedisKey]),
		ExecutionHistory: executionHistory,
	}, nil
}

func (r *redisOperationStorage) CleanExpiredOperations(ctx context.Context, schedulerName string) error {
	operationsIDs, err := r.client.ZRangeByScore(ctx, r.buildSchedulerHistoryOperationsKey(schedulerName), &redis.ZRangeBy{
		Min: "-inf",
		Max: "+inf",
	}).Result()

	if err != nil {
		return errors.NewErrUnexpected("failed to list operations for \"%s\" when trying to clean expired operations", schedulerName).WithError(err)
	}

	if len(operationsIDs) > 0 {

		pipe := r.client.Pipeline()
		for _, operationID := range operationsIDs {
			operationExists, _ := r.client.Exists(ctx, r.buildSchedulerOperationKey(schedulerName, operationID)).Result()
			if operationExists == 0 {
				pipe.ZRem(ctx, r.buildSchedulerHistoryOperationsKey(schedulerName), operationID)
			}
		}

		metrics.RunWithMetrics(operationStorageMetricLabel, func() error {
			_, err = pipe.Exec(ctx)
			return err
		})

		if err != nil {
			return fmt.Errorf("failed to clean expired operations: %w", err)
		}
	}
	return nil
}<|MERGE_RESOLUTION|>--- conflicted
+++ resolved
@@ -29,13 +29,10 @@
 	"strconv"
 	"time"
 
-<<<<<<< HEAD
-=======
 	"github.com/topfreegames/maestro/internal/core/operations"
 
 	"go.uber.org/zap"
 
->>>>>>> a5021fab
 	"github.com/topfreegames/maestro/internal/adapters/metrics"
 
 	"github.com/go-redis/redis/v8"
@@ -298,8 +295,6 @@
 	return nil
 }
 
-<<<<<<< HEAD
-=======
 func (r *redisOperationStorage) UpdateOperationDefinition(ctx context.Context, schedulerName string, operationID string, def operations.Definition) error {
 	_, err := r.client.HSet(ctx, r.buildSchedulerOperationKey(schedulerName, operationID), map[string]interface{}{
 		definitionNameRedisKey:     def.Name(),
@@ -328,7 +323,6 @@
 	}()
 }
 
->>>>>>> a5021fab
 func (r *redisOperationStorage) buildSchedulerOperationKey(schedulerName, opID string) string {
 	return fmt.Sprintf("operations:%s:%s", schedulerName, opID)
 }
