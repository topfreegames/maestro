// MIT License
//
// Copyright (c) 2021 TFG Co
//
// Permission is hereby granted, free of charge, to any person obtaining a copy
// of this software and associated documentation files (the "Software"), to deal
// in the Software without restriction, including without limitation the rights
// to use, copy, modify, merge, publish, distribute, sublicense, and/or sell
// copies of the Software, and to permit persons to whom the Software is
// furnished to do so, subject to the following conditions:
//
// The above copyright notice and this permission notice shall be included in all
// copies or substantial portions of the Software.
//
// THE SOFTWARE IS PROVIDED "AS IS", WITHOUT WARRANTY OF ANY KIND, EXPRESS OR
// IMPLIED, INCLUDING BUT NOT LIMITED TO THE WARRANTIES OF MERCHANTABILITY,
// FITNESS FOR A PARTICULAR PURPOSE AND NONINFRINGEMENT. IN NO EVENT SHALL THE
// AUTHORS OR COPYRIGHT HOLDERS BE LIABLE FOR ANY CLAIM, DAMAGES OR OTHER
// LIABILITY, WHETHER IN AN ACTION OF CONTRACT, TORT OR OTHERWISE, ARISING FROM,
// OUT OF OR IN CONNECTION WITH THE SOFTWARE OR THE USE OR OTHER DEALINGS IN THE
// SOFTWARE.

//go:build integration
// +build integration

package operation

import (
	"context"
	"encoding/json"
	"fmt"
	"strconv"
	"testing"
	"time"

	"github.com/topfreegames/maestro/internal/core/operations/healthcontroller"

	"github.com/stretchr/testify/assert"

	"github.com/go-redis/redis/v8"
	"github.com/google/uuid"
	"github.com/stretchr/testify/require"
	clockmock "github.com/topfreegames/maestro/internal/adapters/clock/mock"
	"github.com/topfreegames/maestro/internal/core/entities/operation"
	"github.com/topfreegames/maestro/internal/core/ports/errors"
	"github.com/topfreegames/maestro/test"
)

func TestCreateOperation(t *testing.T) {
	t.Run("with success", func(t *testing.T) {
		client := test.GetRedisConnection(t, redisAddress)
		clock := clockmock.NewFakeClock(time.Now())
		operationsTTLMap := map[Definition]time.Duration{}
		storage := NewRedisOperationStorage(client, clock, operationsTTLMap)
		createdAtString := "2020-01-01T00:00:00.001Z"
		createdAt, _ := time.Parse(time.RFC3339Nano, createdAtString)

		op := &operation.Operation{
			ID:             "some-op-id",
			SchedulerName:  "test-scheduler",
			Status:         operation.StatusPending,
			DefinitionName: "test-definition",
			CreatedAt:      createdAt,
			Input:          []byte("hello test"),
			ExecutionHistory: []operation.OperationEvent{
				{
					CreatedAt: time.Date(1999, time.November, 19, 6, 12, 15, 0, time.UTC),
					Event:     "some-event",
				},
			},
		}

		err := storage.CreateOperation(context.Background(), op)
		require.NoError(t, err)

		executionHistoryJson, err := json.Marshal(op.ExecutionHistory)
		require.NoError(t, err)

		operationStored, err := client.HGetAll(context.Background(), storage.buildSchedulerOperationKey(op.SchedulerName, op.ID)).Result()
		require.NoError(t, err)
		require.Equal(t, op.ID, operationStored[idRedisKey])
		require.Equal(t, op.SchedulerName, operationStored[schedulerNameRedisKey])
		require.Equal(t, op.DefinitionName, operationStored[definitionNameRedisKey])
		require.Equal(t, createdAtString, operationStored[createdAtRedisKey])
		require.EqualValues(t, op.Input, operationStored[definitionContentsRedisKey])
		require.EqualValues(t, executionHistoryJson, operationStored[executionHistoryRedisKey])

		intStatus, err := strconv.Atoi(operationStored[statusRedisKey])
		require.NoError(t, err)
		require.Equal(t, op.Status, operation.Status(intStatus))
	})

	t.Run("with success when operation have ttl", func(t *testing.T) {
		client := test.GetRedisConnection(t, redisAddress)
		clock := clockmock.NewFakeClock(time.Now())
		operationsTTLMap := map[Definition]time.Duration{
			healthcontroller.OperationName: time.Second,
		}
		storage := NewRedisOperationStorage(client, clock, operationsTTLMap)
		createdAtString := "2020-01-01T00:00:00.001Z"
		createdAt, _ := time.Parse(time.RFC3339Nano, createdAtString)

		op := &operation.Operation{
			ID:             "some-op-id",
			SchedulerName:  "test-scheduler",
			Status:         operation.StatusPending,
			DefinitionName: healthcontroller.OperationName,
			CreatedAt:      createdAt,
			Input:          []byte("hello test"),
			ExecutionHistory: []operation.OperationEvent{
				{
					CreatedAt: time.Date(1999, time.November, 19, 6, 12, 15, 0, time.UTC),
					Event:     "some-event",
				},
			},
		}

		err := storage.CreateOperation(context.Background(), op)
		require.NoError(t, err)

		time.Sleep(time.Second * 2)
		operationStored, _ := client.HGetAll(context.Background(), storage.buildSchedulerOperationKey(op.SchedulerName, op.ID)).Result()
		require.True(t, len(operationStored) == 0)
	})

	t.Run("fails on redis", func(t *testing.T) {
		client := test.GetRedisConnection(t, redisAddress)
		clock := clockmock.NewFakeClock(time.Now())
		operationsTTLMap := map[Definition]time.Duration{}
		storage := NewRedisOperationStorage(client, clock, operationsTTLMap)

		op := &operation.Operation{
			ID:             "some-op-id",
			SchedulerName:  "test-scheduler",
			Status:         operation.StatusPending,
			DefinitionName: "test-definition",
			CreatedAt:      time.Now(),
		}

		// "drop" redis connection
		client.Close()

		err := storage.CreateOperation(context.Background(), op)
		require.ErrorIs(t, errors.ErrUnexpected, err)
	})
}

func TestGetOperation(t *testing.T) {
	t.Run("with success", func(t *testing.T) {
		client := test.GetRedisConnection(t, redisAddress)
		clock := clockmock.NewFakeClock(time.Now())
		operationsTTLMap := map[Definition]time.Duration{}
		storage := NewRedisOperationStorage(client, clock, operationsTTLMap)

		createdAtString := "2020-01-01T00:00:00.001Z"
		createdAt, _ := time.Parse(time.RFC3339Nano, createdAtString)

		op := &operation.Operation{
			ID:             "some-op-id",
			SchedulerName:  "test-scheduler",
			Status:         operation.StatusPending,
			DefinitionName: "test-definition",
			CreatedAt:      createdAt,
			Input:          []byte("hello test"),
			ExecutionHistory: []operation.OperationEvent{
				{
					CreatedAt: time.Date(1999, time.November, 19, 6, 12, 15, 0, time.UTC),
					Event:     "some-event",
				},
			},
		}

		t.Run("when there is ExecutionHistory", func(t *testing.T) {
			executionHistoryJson, err := json.Marshal(op.ExecutionHistory)
			require.NoError(t, err)

			err = client.HSet(context.Background(), storage.buildSchedulerOperationKey(op.SchedulerName, op.ID), map[string]interface{}{
				idRedisKey:                 op.ID,
				schedulerNameRedisKey:      op.SchedulerName,
				statusRedisKey:             strconv.Itoa(int(op.Status)),
				definitionNameRedisKey:     op.DefinitionName,
				createdAtRedisKey:          op.CreatedAt.Format(time.RFC3339Nano),
				definitionContentsRedisKey: op.Input,
				executionHistoryRedisKey:   executionHistoryJson,
			}).Err()
			require.NoError(t, err)

			operationStored, err := storage.GetOperation(context.Background(), op.SchedulerName, op.ID)
			require.NoError(t, err)
			assert.Equal(t, op.Input, operationStored.Input)
			assert.Equal(t, op.ExecutionHistory, operationStored.ExecutionHistory)
			assert.Equal(t, op.ID, operationStored.ID)
			assert.Equal(t, op.SchedulerName, operationStored.SchedulerName)
			assert.Equal(t, op.Status, operationStored.Status)
			assert.Equal(t, op.DefinitionName, operationStored.DefinitionName)
			assert.Equal(t, createdAt, operationStored.CreatedAt)
		})

		t.Run("when there is no ExecutionHistory", func(t *testing.T) {
			op.ID = "some-other-id"
			err := client.HSet(context.Background(), storage.buildSchedulerOperationKey(op.SchedulerName, op.ID), map[string]interface{}{
				idRedisKey:                 op.ID,
				schedulerNameRedisKey:      op.SchedulerName,
				statusRedisKey:             strconv.Itoa(int(op.Status)),
				definitionNameRedisKey:     op.DefinitionName,
				createdAtRedisKey:          op.CreatedAt.Format(time.RFC3339Nano),
				definitionContentsRedisKey: op.Input,
			}).Err()
			require.NoError(t, err)

			operationStored, err := storage.GetOperation(context.Background(), op.SchedulerName, op.ID)
			require.NoError(t, err)
			assert.Equal(t, op.Input, operationStored.Input)
			assert.Empty(t, operationStored.ExecutionHistory)
			assert.Equal(t, op.ID, operationStored.ID)
			assert.Equal(t, op.SchedulerName, operationStored.SchedulerName)
			assert.Equal(t, op.Status, operationStored.Status)
			assert.Equal(t, op.DefinitionName, operationStored.DefinitionName)
			assert.Equal(t, createdAt, operationStored.CreatedAt)
		})
	})

	t.Run("not found", func(t *testing.T) {
		client := test.GetRedisConnection(t, redisAddress)
		clock := clockmock.NewFakeClock(time.Now())
		operationsTTLMap := map[Definition]time.Duration{}
		storage := NewRedisOperationStorage(client, clock, operationsTTLMap)

		operationStored, err := storage.GetOperation(context.Background(), "test-scheduler", "inexistent-id")
		require.ErrorIs(t, errors.ErrNotFound, err)
		require.Nil(t, operationStored)
	})

	t.Run("fail to parse created at field", func(t *testing.T) {
		client := test.GetRedisConnection(t, redisAddress)
		clock := clockmock.NewFakeClock(time.Now())
		operationsTTLMap := map[Definition]time.Duration{}
		storage := NewRedisOperationStorage(client, clock, operationsTTLMap)

		op := &operation.Operation{
			ID:             "some-op-id",
			SchedulerName:  "test-scheduler",
			Status:         operation.StatusPending,
			DefinitionName: "test-definition",
			CreatedAt:      time.Now(),
			Input:          []byte("hello test"),
		}

		err := storage.CreateOperation(context.Background(), op)
		require.NoError(t, err)

		client.HSet(context.Background(), storage.buildSchedulerOperationKey(op.SchedulerName, op.ID), map[string]interface{}{
			createdAtRedisKey: "INVALID DATE",
		})

		operationStored, err := storage.GetOperation(context.Background(), "test-scheduler", "some-op-id")
		require.Contains(t, err.Error(), "failed to parse operation createdAt field")
		require.Nil(t, operationStored)
	})

	t.Run("fails on redis", func(t *testing.T) {
		client := test.GetRedisConnection(t, redisAddress)
		clock := clockmock.NewFakeClock(time.Now())
		operationsTTLMap := map[Definition]time.Duration{}
		storage := NewRedisOperationStorage(client, clock, operationsTTLMap)

		// "drop" redis connection
		client.Close()

		operationStored, err := storage.GetOperation(context.Background(), "test-scheduler", "some-op-id")
		require.ErrorIs(t, errors.ErrUnexpected, err)
		require.Nil(t, operationStored)
	})
}

func TestListSchedulerFinishedOperations(t *testing.T) {
	schedulerName := "test-scheduler"

	t.Run("with success", func(t *testing.T) {
		now := time.Date(2022, time.January, 19, 6, 12, 15, 0, time.UTC)

		operations := []*operation.Operation{
			{
				ID:             "some-op-id-1",
				SchedulerName:  schedulerName,
				Status:         operation.StatusFinished,
				DefinitionName: "test-definition",
				CreatedAt:      now,
				Input:          []byte("hello test"),
				ExecutionHistory: []operation.OperationEvent{
					{
						CreatedAt: time.Date(1999, time.November, 19, 6, 12, 15, 0, time.UTC),
						Event:     "some-event",
					},
				},
			},
			{
				ID:             "some-op-id-2",
				SchedulerName:  schedulerName,
				Status:         operation.StatusFinished,
				DefinitionName: "test-definition",
				CreatedAt:      now.Add(-23 * time.Hour),
				Input:          []byte("hello test"),
				ExecutionHistory: []operation.OperationEvent{
					{
						CreatedAt: time.Date(1999, time.November, 19, 6, 12, 15, 0, time.UTC),
						Event:     "some-event",
					},
				},
			},
			{
				ID:             "some-op-id-3",
				SchedulerName:  schedulerName,
				Status:         operation.StatusFinished,
				DefinitionName: "test-definition",
				CreatedAt:      now.Add(-25 * time.Hour),
				Input:          []byte("hello test"),
				ExecutionHistory: []operation.OperationEvent{
					{
						CreatedAt: time.Date(1999, time.November, 19, 6, 12, 15, 0, time.UTC),
						Event:     "some-event",
					},
				},
			},
			{
				ID:             "some-op-id-4",
				SchedulerName:  schedulerName,
				Status:         operation.StatusFinished,
				DefinitionName: "test-definition",
				CreatedAt:      now.Add(-29 * time.Hour),
				Input:          []byte("hello test"),
				ExecutionHistory: []operation.OperationEvent{
					{
						CreatedAt: time.Date(1999, time.November, 19, 6, 12, 15, 0, time.UTC),
						Event:     "some-event",
					},
				},
			},
		}

		t.Run("return operations list and total using pagination parameters, it returns less elements than the page size", func(t *testing.T) {
			client := test.GetRedisConnection(t, redisAddress)
			clock := clockmock.NewFakeClock(time.Now())
			operationsTTLMap := map[Definition]time.Duration{}
			storage := NewRedisOperationStorage(client, clock, operationsTTLMap)
			expectedOperations := []*operation.Operation{operations[0], operations[1], operations[2], operations[3]}
			page := int64(0)
			pageSize := int64(4)

			for _, op := range operations {
				executionHistoryJson, err := json.Marshal(op.ExecutionHistory)
				require.NoError(t, err)

				err = client.ZAdd(context.Background(), storage.buildSchedulerHistoryOperationsKey(op.SchedulerName), &redis.Z{
					Member: op.ID,
					Score:  float64(op.CreatedAt.Unix()),
				}).Err()
				require.NoError(t, err)

				err = client.HSet(context.Background(), storage.buildSchedulerOperationKey(op.SchedulerName, op.ID), map[string]interface{}{
					idRedisKey:                 op.ID,
					schedulerNameRedisKey:      op.SchedulerName,
					statusRedisKey:             strconv.Itoa(int(op.Status)),
					definitionNameRedisKey:     op.DefinitionName,
					createdAtRedisKey:          op.CreatedAt.Format(time.RFC3339Nano),
					definitionContentsRedisKey: op.Input,
					executionHistoryRedisKey:   executionHistoryJson,
				}).Err()
				require.NoError(t, err)
			}

			operationsReturned, total, err := storage.ListSchedulerFinishedOperations(context.Background(), schedulerName, page, pageSize)
			assert.NoError(t, err)
			assert.NotEmptyf(t, operationsReturned, "expected at least one operation")
			assert.Equal(t, expectedOperations, operationsReturned)
			assert.Equal(t, int64(4), total)
		})

		t.Run("return operations list and total using pagination parameters, it returns same element's number as the page size", func(t *testing.T) {
			client := test.GetRedisConnection(t, redisAddress)
			clock := clockmock.NewFakeClock(time.Now())
			operationsTTLMap := map[Definition]time.Duration{}
			storage := NewRedisOperationStorage(client, clock, operationsTTLMap)
			expectedOperations := []*operation.Operation{operations[2], operations[3]}
			page := int64(1)
			pageSize := int64(2)

			for _, op := range operations {
				executionHistoryJson, err := json.Marshal(op.ExecutionHistory)
				require.NoError(t, err)

				err = client.ZAdd(context.Background(), storage.buildSchedulerHistoryOperationsKey(op.SchedulerName), &redis.Z{
					Member: op.ID,
					Score:  float64(op.CreatedAt.Unix()),
				}).Err()
				require.NoError(t, err)

				err = client.HSet(context.Background(), storage.buildSchedulerOperationKey(op.SchedulerName, op.ID), map[string]interface{}{
					idRedisKey:                 op.ID,
					schedulerNameRedisKey:      op.SchedulerName,
					statusRedisKey:             strconv.Itoa(int(op.Status)),
					definitionNameRedisKey:     op.DefinitionName,
					createdAtRedisKey:          op.CreatedAt.Format(time.RFC3339Nano),
					definitionContentsRedisKey: op.Input,
					executionHistoryRedisKey:   executionHistoryJson,
				}).Err()
				require.NoError(t, err)
			}

			operationsReturned, total, err := storage.ListSchedulerFinishedOperations(context.Background(), schedulerName, page, pageSize)
			assert.NoError(t, err)
			assert.NotEmptyf(t, operationsReturned, "expected at least one operation")
			assert.Equal(t, expectedOperations, operationsReturned)
			assert.Equal(t, int64(4), total)
		})

		t.Run("return operations list and total using pagination parameters, it returns an empty page", func(t *testing.T) {
			client := test.GetRedisConnection(t, redisAddress)
			clock := clockmock.NewFakeClock(time.Now())
			operationsTTLMap := map[Definition]time.Duration{}
			storage := NewRedisOperationStorage(client, clock, operationsTTLMap)
			page := int64(2)
			pageSize := int64(2)

			for _, op := range operations {
				executionHistoryJson, err := json.Marshal(op.ExecutionHistory)
				require.NoError(t, err)

				err = client.ZAdd(context.Background(), storage.buildSchedulerHistoryOperationsKey(op.SchedulerName), &redis.Z{
					Member: op.ID,
					Score:  float64(op.CreatedAt.Unix()),
				}).Err()
				require.NoError(t, err)

				err = client.HSet(context.Background(), storage.buildSchedulerOperationKey(op.SchedulerName, op.ID), map[string]interface{}{
					idRedisKey:                 op.ID,
					schedulerNameRedisKey:      op.SchedulerName,
					statusRedisKey:             strconv.Itoa(int(op.Status)),
					definitionNameRedisKey:     op.DefinitionName,
					createdAtRedisKey:          op.CreatedAt.Format(time.RFC3339Nano),
					definitionContentsRedisKey: op.Input,
					executionHistoryRedisKey:   executionHistoryJson,
				}).Err()
				require.NoError(t, err)
			}

			operationsReturned, total, err := storage.ListSchedulerFinishedOperations(context.Background(), schedulerName, page, pageSize)
			assert.NoError(t, err)
			assert.Empty(t, operationsReturned, "expected result to be empty")
			assert.Equal(t, int64(4), total)
		})

		t.Run("return empty list when there is no operation stored", func(t *testing.T) {
			client := test.GetRedisConnection(t, redisAddress)
			clock := clockmock.NewFakeClock(time.Now())
			operationsTTLMap := map[Definition]time.Duration{}
			storage := NewRedisOperationStorage(client, clock, operationsTTLMap)

			operationsReturned, total, err := storage.ListSchedulerFinishedOperations(context.Background(), schedulerName, 0, 10)
			assert.NoError(t, err)
			assert.Empty(t, operationsReturned, "expected result to be empty")
			assert.Equal(t, int64(0), total)
		})

		t.Run("return no error when there is expired operations, and remove expired ones from history", func(t *testing.T) {
			client := test.GetRedisConnection(t, redisAddress)
			clock := clockmock.NewFakeClock(time.Now())
			operationsTTLMap := map[Definition]time.Duration{}
			storage := NewRedisOperationStorage(client, clock, operationsTTLMap)

			for _, op := range operations {
				err := client.ZAdd(context.Background(), storage.buildSchedulerHistoryOperationsKey(op.SchedulerName), &redis.Z{
					Member: op.ID,
					Score:  float64(clock.Now().Unix()),
				}).Err()
				require.NoError(t, err)
			}

			operationsReturned, _, err := storage.ListSchedulerFinishedOperations(context.Background(), schedulerName, 0, 10)
			assert.NoError(t, err)
			assert.Empty(t, operationsReturned)
			ids, _ := client.ZRange(context.Background(), storage.buildSchedulerHistoryOperationsKey(schedulerName), 0, -1).Result()
			assert.Empty(t, ids)
		})
	})

	t.Run("with error", func(t *testing.T) {
		operations := []*operation.Operation{
			{
				ID:             "some-op-id-1",
				SchedulerName:  schedulerName,
				Status:         operation.StatusFinished,
				DefinitionName: "test-definition",
				CreatedAt:      time.Now(),
				Input:          []byte("hello test"),
				ExecutionHistory: []operation.OperationEvent{
					{
						CreatedAt: time.Date(1999, time.November, 19, 6, 12, 15, 0, time.UTC),
						Event:     "some-event",
					},
				},
			},
			{
				ID:             "some-op-id-2",
				SchedulerName:  schedulerName,
				Status:         operation.StatusFinished,
				DefinitionName: "test-definition",
				CreatedAt:      time.Now(),
				Input:          []byte("hello test"),
				ExecutionHistory: []operation.OperationEvent{
					{
						CreatedAt: time.Date(1999, time.November, 19, 6, 12, 15, 0, time.UTC),
						Event:     "some-event",
					},
				},
			},
		}

		t.Run("return error when some error occurs parsing any operation hash", func(t *testing.T) {
			client := test.GetRedisConnection(t, redisAddress)
			clock := clockmock.NewFakeClock(time.Now())
			operationsTTLMap := map[Definition]time.Duration{}
			storage := NewRedisOperationStorage(client, clock, operationsTTLMap)

			for _, op := range operations {
				err := client.ZAdd(context.Background(), storage.buildSchedulerHistoryOperationsKey(op.SchedulerName), &redis.Z{
					Member: op.ID,
					Score:  float64(clock.Now().Unix()),
				}).Err()
				require.NoError(t, err)

				err = client.HSet(context.Background(), storage.buildSchedulerOperationKey(op.SchedulerName, op.ID), map[string]interface{}{
					idRedisKey: op.ID,
				}).Err()
				require.NoError(t, err)
			}

			_, _, err := storage.ListSchedulerFinishedOperations(context.Background(), schedulerName, 0, 10)
			assert.ErrorContains(t, err, "failed to build operation from the hash: failed to parse operation status: strconv.Atoi: parsing \"\": invalid syntax")
		})

		t.Run("return error when there is some error in redis call", func(t *testing.T) {
			client := test.GetRedisConnection(t, redisAddress)
			clock := clockmock.NewFakeClock(time.Now())
			operationsTTLMap := map[Definition]time.Duration{}
			storage := NewRedisOperationStorage(client, clock, operationsTTLMap)
			client.Close()
			_, _, err := storage.ListSchedulerFinishedOperations(context.Background(), schedulerName, 0, 10)
			assert.ErrorContains(t, err, "failed to clean scheduler expired operations: failed to list operations for \"test-scheduler\" when trying to clean expired operations: redis: client is closed")
		})
	})
}

func TestUpdateOperationStatus(t *testing.T) {
	schedulerName := "test-scheduler"

	baseOperation := &operation.Operation{
		ID:             "some-op-id-1",
		SchedulerName:  schedulerName,
		DefinitionName: "test-definition",
		CreatedAt:      time.Date(2022, time.November, 19, 6, 12, 15, 0, time.UTC),
		Input:          []byte("hello test"),
		ExecutionHistory: []operation.OperationEvent{
			{
				CreatedAt: time.Date(1999, time.November, 19, 6, 12, 15, 0, time.UTC),
				Event:     "some-event",
			},
		},
	}

	t.Run("with success", func(t *testing.T) {

		t.Run("transit operation from pending to in-progress, update status and store it in active sorted set", func(t *testing.T) {
			client := test.GetRedisConnection(t, redisAddress)
			now := time.Now()
			clock := clockmock.NewFakeClock(now)
			operationsTTLMap := map[Definition]time.Duration{}
			storage := NewRedisOperationStorage(client, clock, operationsTTLMap)
			op := *baseOperation
			op.Status = operation.StatusPending

			// Create Operation hashmap
			executionHistoryJson, err := json.Marshal(op.ExecutionHistory)
			require.NoError(t, err)
			err = client.HSet(context.Background(), storage.buildSchedulerOperationKey(op.SchedulerName, op.ID), map[string]interface{}{
				idRedisKey:                 op.ID,
				schedulerNameRedisKey:      op.SchedulerName,
				statusRedisKey:             strconv.Itoa(int(op.Status)),
				definitionNameRedisKey:     op.DefinitionName,
				createdAtRedisKey:          op.CreatedAt.Format(time.RFC3339Nano),
				definitionContentsRedisKey: op.Input,
				executionHistoryRedisKey:   executionHistoryJson,
			}).Err()
			require.NoError(t, err)

			err = storage.UpdateOperationStatus(context.Background(), op.SchedulerName, op.ID, operation.StatusInProgress)
			assert.NoError(t, err)

			// Assert the status was updated
			updatedStatus, err := client.HGet(context.Background(), storage.buildSchedulerOperationKey(op.SchedulerName, op.ID), statusRedisKey).Result()
			assert.NoError(t, err)
			intStatus, err := strconv.Atoi(updatedStatus)
			assert.NoError(t, err)
			assert.Equal(t, operation.StatusInProgress, operation.Status(intStatus))

			// Assert the operation was added to the active sorted set
			updatedAt, err := client.ZScore(context.Background(), storage.buildSchedulerActiveOperationsKey(op.SchedulerName), op.ID).Result()
			assert.NoError(t, err)
			assert.Equal(t, float64(now.Unix()), updatedAt)
		})

		t.Run("transit operation from in-progress to finished, update status and store it in history sorted set", func(t *testing.T) {
			client := test.GetRedisConnection(t, redisAddress)
			now := time.Now()
			clock := clockmock.NewFakeClock(now)
			operationsTTLMap := map[Definition]time.Duration{}
			storage := NewRedisOperationStorage(client, clock, operationsTTLMap)
			op := *baseOperation
			op.Status = operation.StatusInProgress

			// Create Operation hashmap and add it to active sorted set
			err := client.ZAdd(context.Background(), storage.buildSchedulerActiveOperationsKey(op.SchedulerName), &redis.Z{
				Member: op.ID,
				Score:  float64(op.CreatedAt.Unix()),
			}).Err()
			require.NoError(t, err)
			executionHistoryJson, err := json.Marshal(op.ExecutionHistory)
			require.NoError(t, err)
			err = client.HSet(context.Background(), storage.buildSchedulerOperationKey(op.SchedulerName, op.ID), map[string]interface{}{
				idRedisKey:                 op.ID,
				schedulerNameRedisKey:      op.SchedulerName,
				statusRedisKey:             strconv.Itoa(int(op.Status)),
				definitionNameRedisKey:     op.DefinitionName,
				createdAtRedisKey:          op.CreatedAt.Format(time.RFC3339Nano),
				definitionContentsRedisKey: op.Input,
				executionHistoryRedisKey:   executionHistoryJson,
			}).Err()
			require.NoError(t, err)

			err = storage.UpdateOperationStatus(context.Background(), op.SchedulerName, op.ID, operation.StatusFinished)
			assert.NoError(t, err)

			// Assert the status was updated
			updatedStatus, err := client.HGet(context.Background(), storage.buildSchedulerOperationKey(op.SchedulerName, op.ID), statusRedisKey).Result()
			assert.NoError(t, err)
			intStatus, err := strconv.Atoi(updatedStatus)
			assert.NoError(t, err)
			assert.Equal(t, operation.StatusFinished, operation.Status(intStatus))

			// Assert the operation was added to the history sorted set
			updatedAt, err := client.ZScore(context.Background(), storage.buildSchedulerHistoryOperationsKey(op.SchedulerName), op.ID).Result()
			assert.NoError(t, err)
			assert.Equal(t, float64(now.Unix()), updatedAt)

			// Assert the operation was removed from the active sorted set
			_, err = client.ZScore(context.Background(), storage.buildSchedulerActiveOperationsKey(op.SchedulerName), op.ID).Result()
			assert.ErrorIs(t, redis.Nil, err)
		})

		t.Run("transit a no-action operation from in-progress to finished, update status and store it in noaction sorted set", func(t *testing.T) {
			client := test.GetRedisConnection(t, redisAddress)
			now := time.Now()
			clock := clockmock.NewFakeClock(now)
			operationsTTLMap := map[Definition]time.Duration{}
			storage := NewRedisOperationStorage(client, clock, operationsTTLMap)
			op := *baseOperation
			op.Status = operation.StatusInProgress
			op.DefinitionName = healthcontroller.OperationName
			tookAction := false
			definition := &healthcontroller.SchedulerHealthControllerDefinition{TookAction: &tookAction}
			op.Input = definition.Marshal()

			// Create Operation hashmap and add it to active sorted set
			err := client.ZAdd(context.Background(), storage.buildSchedulerActiveOperationsKey(op.SchedulerName), &redis.Z{
				Member: op.ID,
				Score:  float64(op.CreatedAt.Unix()),
			}).Err()
			require.NoError(t, err)
			executionHistoryJson, err := json.Marshal(op.ExecutionHistory)
			require.NoError(t, err)
			err = client.HSet(context.Background(), storage.buildSchedulerOperationKey(op.SchedulerName, op.ID), map[string]interface{}{
				idRedisKey:                 op.ID,
				schedulerNameRedisKey:      op.SchedulerName,
				statusRedisKey:             strconv.Itoa(int(op.Status)),
				definitionNameRedisKey:     op.DefinitionName,
				createdAtRedisKey:          op.CreatedAt.Format(time.RFC3339Nano),
				definitionContentsRedisKey: op.Input,
				executionHistoryRedisKey:   executionHistoryJson,
			}).Err()
			require.NoError(t, err)

			err = storage.UpdateOperationStatus(context.Background(), op.SchedulerName, op.ID, operation.StatusFinished)
			assert.NoError(t, err)

			// Assert the status was updated
			updatedStatus, err := client.HGet(context.Background(), storage.buildSchedulerOperationKey(op.SchedulerName, op.ID), statusRedisKey).Result()
			assert.NoError(t, err)
			intStatus, err := strconv.Atoi(updatedStatus)
			assert.NoError(t, err)
			assert.Equal(t, operation.StatusFinished, operation.Status(intStatus))

			// Assert the operation was added to the noaction sorted set
			updatedAt, err := client.ZScore(context.Background(), storage.buildSchedulerNoActionKey(op.SchedulerName), op.ID).Result()
			assert.NoError(t, err)
			assert.Equal(t, float64(now.Unix()), updatedAt)

			// Assert the operation was removed from the active sorted set
			_, err = client.ZScore(context.Background(), storage.buildSchedulerActiveOperationsKey(op.SchedulerName), op.ID).Result()
			assert.ErrorIs(t, redis.Nil, err)
		})
	})

	t.Run("with error", func(t *testing.T) {

		t.Run("returns error when the client is closed", func(t *testing.T) {
			client := test.GetRedisConnection(t, redisAddress)
			now := time.Now()
			clock := clockmock.NewFakeClock(now)
			operationsTTLMap := map[Definition]time.Duration{}
			storage := NewRedisOperationStorage(client, clock, operationsTTLMap)
			op := *baseOperation

			err := client.Close()
			require.NoError(t, err)

			err = storage.UpdateOperationStatus(context.Background(), op.SchedulerName, op.ID, operation.StatusInProgress)
			assert.ErrorContains(t, err, "failed to fetch operation for updating status: redis: client is closed")
		})
	})

}

func TestUpdateOperationDefinition(t *testing.T) {
	schedulerName := "test-scheduler"

	op := operation.Operation{
		ID:             "some-op-id-1",
		SchedulerName:  schedulerName,
		Status:         operation.StatusFinished,
		DefinitionName: "test-definition",
		Input:          []byte("hello test"),
	}

	t.Run("return no error and update operation definition", func(t *testing.T) {
		client := test.GetRedisConnection(t, redisAddress)
		clock := clockmock.NewFakeClock(time.Now())
		operationsTTLMap := map[Definition]time.Duration{}
		storage := NewRedisOperationStorage(client, clock, operationsTTLMap)
		tookAction := true
		definition := healthcontroller.SchedulerHealthControllerDefinition{TookAction: &tookAction}

		err := client.HSet(context.Background(), storage.buildSchedulerOperationKey(op.SchedulerName, op.ID), map[string]interface{}{
			idRedisKey:                 op.ID,
			schedulerNameRedisKey:      op.SchedulerName,
			statusRedisKey:             strconv.Itoa(int(op.Status)),
			definitionNameRedisKey:     op.DefinitionName,
			createdAtRedisKey:          op.CreatedAt.Format(time.RFC3339Nano),
			definitionContentsRedisKey: op.Input,
		}).Err()
		require.NoError(t, err)

		err = storage.UpdateOperationDefinition(context.Background(), op.SchedulerName, op.ID, &definition)
		require.NoError(t, err)

		resultMap := client.HGetAll(context.Background(), storage.buildSchedulerOperationKey(op.SchedulerName, op.ID)).Val()
		updatedDefinition := healthcontroller.SchedulerHealthControllerDefinition{}
		definitionContents := resultMap[definitionContentsRedisKey]
		err = updatedDefinition.Unmarshal([]byte(definitionContents))
		require.NoError(t, err)
		assert.Equal(t, definition, updatedDefinition)
	})

	t.Run("return error if some error occurs with redis connection", func(t *testing.T) {
		client := test.GetRedisConnection(t, redisAddress)
		clock := clockmock.NewFakeClock(time.Now())
		operationsTTLMap := map[Definition]time.Duration{}
		storage := NewRedisOperationStorage(client, clock, operationsTTLMap)
		tookAction := true
		definition := healthcontroller.SchedulerHealthControllerDefinition{TookAction: &tookAction}

		err := client.HSet(context.Background(), storage.buildSchedulerOperationKey(op.SchedulerName, op.ID), map[string]interface{}{
			idRedisKey:                 op.ID,
			schedulerNameRedisKey:      op.SchedulerName,
			statusRedisKey:             strconv.Itoa(int(op.Status)),
			definitionNameRedisKey:     op.DefinitionName,
			createdAtRedisKey:          op.CreatedAt.Format(time.RFC3339Nano),
			definitionContentsRedisKey: op.Input,
		}).Err()
		require.NoError(t, err)
		client.Close()
		err = storage.UpdateOperationDefinition(context.Background(), op.SchedulerName, op.ID, &definition)
		require.ErrorContains(t, err, "failed to update operation definition: redis: client is closed")
	})

}

func TestUpdateOperationExecutionHistory(t *testing.T) {

	t.Run("set execution history with value", func(t *testing.T) {
		client := test.GetRedisConnection(t, redisAddress)
		now := time.Now()
		clock := clockmock.NewFakeClock(now)
		operationsTTLMap := map[Definition]time.Duration{}
		storage := NewRedisOperationStorage(client, clock, operationsTTLMap)

		op := &operation.Operation{
			ID:            "some-op-id",
			SchedulerName: "test-scheduler",
			Status:        operation.StatusPending,
		}

		err := storage.CreateOperation(context.Background(), op)
		require.NoError(t, err)

		events := []operation.OperationEvent{
			operation.OperationEvent{CreatedAt: time.Now(), Event: "event1"},
			operation.OperationEvent{CreatedAt: time.Now(), Event: "event2"},
		}
		op.ExecutionHistory = events

		err = storage.UpdateOperationExecutionHistory(context.Background(), op)
		require.NoError(t, err)

		operationStored, err := client.HGetAll(context.Background(), storage.buildSchedulerOperationKey(op.SchedulerName, op.ID)).Result()
		require.NoError(t, err)

		execHist := []operation.OperationEvent{}
		err = json.Unmarshal([]byte(operationStored[executionHistoryRedisKey]), &execHist)
		require.NoError(t, err)

		for i := range op.ExecutionHistory {
			assert.Equal(t, op.ExecutionHistory[i].Event, execHist[i].Event)
			assert.Equal(t, op.ExecutionHistory[i].CreatedAt.Unix(), execHist[i].CreatedAt.Unix())
		}
	})

	t.Run("redis connection closed: returns error", func(t *testing.T) {
		client := test.GetRedisConnection(t, redisAddress)
		now := time.Now()
		clock := clockmock.NewFakeClock(now)
		operationsTTLMap := map[Definition]time.Duration{}
		storage := NewRedisOperationStorage(client, clock, operationsTTLMap)

		op := &operation.Operation{
			ID:            "some-op-id",
			SchedulerName: "test-scheduler",
			Status:        operation.StatusPending,
		}
		client.Close()

		err := storage.UpdateOperationExecutionHistory(context.Background(), op)
		require.Error(t, err)
		require.ErrorContains(t, err, "failed to update operation execution history: redis: client is closed")
	})

}

func TestListSchedulerActiveOperations(t *testing.T) {
	t.Run("list all operations", func(t *testing.T) {
		client := test.GetRedisConnection(t, redisAddress)
		now := time.Now()
		operationsTTLMap := map[Definition]time.Duration{}
		storage := NewRedisOperationStorage(client, clockmock.NewFakeClock(now), operationsTTLMap)

		schedulerName := "test-scheduler"
		activeOperations := []*operation.Operation{
			{ID: uuid.NewString(), SchedulerName: schedulerName, Status: operation.StatusInProgress},
			{ID: uuid.NewString(), SchedulerName: schedulerName, Status: operation.StatusInProgress},
			{ID: uuid.NewString(), SchedulerName: schedulerName, Status: operation.StatusInProgress},
		}

		pendingOperations := []*operation.Operation{
			{ID: uuid.NewString(), SchedulerName: schedulerName, Status: operation.StatusPending},
			{ID: uuid.NewString(), SchedulerName: schedulerName, Status: operation.StatusPending},
			{ID: uuid.NewString(), SchedulerName: schedulerName, Status: operation.StatusPending},
		}

		for _, op := range append(activeOperations, pendingOperations...) {
			err := storage.CreateOperation(context.Background(), op)
			require.NoError(t, err)

			if op.Status == operation.StatusInProgress {
				err := storage.UpdateOperationStatus(context.Background(), op.SchedulerName, op.ID, op.Status)
				require.NoError(t, err)
			}
		}

		resultOperations, err := storage.ListSchedulerActiveOperations(context.Background(), schedulerName)
		require.NoError(t, err)
		require.Len(t, resultOperations, len(activeOperations))

	resultLoop:
		for _, activeOp := range activeOperations {
			for _, resultOp := range resultOperations {
				if resultOp.ID == activeOp.ID {
					continue resultLoop
				}
			}

			require.Fail(t, "%s operation not present on the result", activeOp.ID)
		}
	})

	t.Run("fetching an operation that doesnt exists in the list, return without them", func(t *testing.T) {
		client := test.GetRedisConnection(t, redisAddress)
		now := time.Now()
		operationsTTLMap := map[Definition]time.Duration{}
		storage := NewRedisOperationStorage(client, clockmock.NewFakeClock(now), operationsTTLMap)

		schedulerName := "test-scheduler"
		activeOperations := []*operation.Operation{
			{ID: uuid.NewString(), SchedulerName: schedulerName, Status: operation.StatusInProgress},
			{ID: uuid.NewString(), SchedulerName: schedulerName, Status: operation.StatusInProgress},
		}

		for _, op := range activeOperations {
			err := storage.CreateOperation(context.Background(), op)
			require.NoError(t, err)

			err = storage.UpdateOperationStatus(context.Background(), op.SchedulerName, op.ID, op.Status)
			require.NoError(t, err)
		}

		// manually add a faulty operation
		err := client.ZAdd(context.Background(), storage.buildSchedulerActiveOperationsKey(schedulerName), &redis.Z{
			Member: uuid.NewString(),
			Score:  float64(now.Unix()),
		}).Err()
		require.NoError(t, err)

		resultOperations, err := storage.ListSchedulerActiveOperations(context.Background(), schedulerName)
		require.NoError(t, err)
		require.Len(t, resultOperations, len(activeOperations))
	})
}

func TestCleanOperationsHistory(t *testing.T) {
	schedulerName := "test-scheduler"

	t.Run("with success", func(t *testing.T) {
		nowTime := time.Now()
		now, _ := time.Parse(time.RFC3339Nano, nowTime.Format(time.RFC3339Nano))

		operations := []*operation.Operation{
			{
				ID:             "some-op-id-1",
				SchedulerName:  schedulerName,
				Status:         operation.StatusFinished,
				DefinitionName: "test-definition",
				CreatedAt:      now,
				Input:          []byte("hello test"),
				ExecutionHistory: []operation.OperationEvent{
					{
						CreatedAt: time.Date(1999, time.November, 19, 6, 12, 15, 0, time.UTC),
						Event:     "some-event",
					},
				},
			},
			{
				ID:             "some-op-id-2",
				SchedulerName:  schedulerName,
				Status:         operation.StatusFinished,
				DefinitionName: "test-definition",
				CreatedAt:      now.Add(-23 * time.Hour),
				Input:          []byte("hello test"),
				ExecutionHistory: []operation.OperationEvent{
					{
						CreatedAt: time.Date(1999, time.November, 19, 6, 12, 15, 0, time.UTC),
						Event:     "some-event",
					},
				},
			},
			{
				ID:             "some-op-id-3",
				SchedulerName:  schedulerName,
				Status:         operation.StatusFinished,
				DefinitionName: "test-definition",
				CreatedAt:      now.Add(-25 * time.Hour),
				Input:          []byte("hello test"),
				ExecutionHistory: []operation.OperationEvent{
					{
						CreatedAt: time.Date(1999, time.November, 19, 6, 12, 15, 0, time.UTC),
						Event:     "some-event",
					},
				},
			},
			{
				ID:             "some-op-id-4",
				SchedulerName:  schedulerName,
				Status:         operation.StatusFinished,
				DefinitionName: "test-definition",
				CreatedAt:      now.Add(-29 * time.Hour),
				Input:          []byte("hello test"),
				ExecutionHistory: []operation.OperationEvent{
					{
						CreatedAt: time.Date(1999, time.November, 19, 6, 12, 15, 0, time.UTC),
						Event:     "some-event",
					},
				},
			},
		}

		t.Run("if operations history is not empty it deletes all operations and history", func(t *testing.T) {
			client := test.GetRedisConnection(t, redisAddress)
			clock := clockmock.NewFakeClock(time.Now())
			operationsTTLMap := map[Definition]time.Duration{}
			storage := NewRedisOperationStorage(client, clock, operationsTTLMap)
			expectedOperations := []*operation.Operation{operations[0], operations[1]}

			for _, op := range operations {
				executionHistoryJson, err := json.Marshal(op.ExecutionHistory)
				require.NoError(t, err)

				err = client.ZAdd(context.Background(), storage.buildSchedulerHistoryOperationsKey(op.SchedulerName), &redis.Z{
					Member: op.ID,
					Score:  float64(op.CreatedAt.Unix()),
				}).Err()
				require.NoError(t, err)

				err = client.HSet(context.Background(), storage.buildSchedulerOperationKey(op.SchedulerName, op.ID), map[string]interface{}{
					idRedisKey:                 op.ID,
					schedulerNameRedisKey:      op.SchedulerName,
					statusRedisKey:             strconv.Itoa(int(op.Status)),
					definitionNameRedisKey:     op.DefinitionName,
					createdAtRedisKey:          op.CreatedAt.Format(time.RFC3339Nano),
					definitionContentsRedisKey: op.Input,
					executionHistoryRedisKey:   executionHistoryJson,
				}).Err()
				require.NoError(t, err)
			}

			err := storage.CleanOperationsHistory(context.Background(), schedulerName)
			assert.NoError(t, err)

			// Assert that the operation's history sorted set is now empty
			operationIds, err := client.ZRangeByScore(context.Background(), fmt.Sprintf("operations:%s:lists:history", schedulerName), &redis.ZRangeBy{
				Min: "-inf",
				Max: "-inf",
			}).Result()
			require.NoError(t, err)
			assert.Empty(t, operationIds)
			// Assert that all operations hashes were deleted
			for _, op := range expectedOperations {
				result, _ := client.HGetAll(context.Background(), fmt.Sprintf("operations:%s:%s", schedulerName, op.ID)).Result()
				assert.Empty(t, result)
			}
		})

		t.Run("if operations history is empty it returns with no error", func(t *testing.T) {
			client := test.GetRedisConnection(t, redisAddress)
			clock := clockmock.NewFakeClock(time.Now())
			operationsTTLMap := map[Definition]time.Duration{}
			storage := NewRedisOperationStorage(client, clock, operationsTTLMap)

			operationsReturned, total, err := storage.ListSchedulerFinishedOperations(context.Background(), schedulerName, 0, 10)
			assert.NoError(t, err)
			assert.Empty(t, operationsReturned)
			assert.Equal(t, total, int64(0))

			err = storage.CleanOperationsHistory(context.Background(), schedulerName)

			assert.NoError(t, err)
		})

	})

	t.Run("with error", func(t *testing.T) {

		t.Run("if client is closed it returns error", func(t *testing.T) {
			client := test.GetRedisConnection(t, redisAddress)
			clock := clockmock.NewFakeClock(time.Now())
			operationsTTLMap := map[Definition]time.Duration{}
			storage := NewRedisOperationStorage(client, clock, operationsTTLMap)
			client.Close()

			err := storage.CleanOperationsHistory(context.Background(), schedulerName)

			assert.ErrorContains(t, err, "failed to list finished operations for \"test-scheduler\": redis: client is closed")
		})

	})

}

func TestCleanExpiredOperations(t *testing.T) {
	schedulerName := "test-scheduler"

	t.Run("with success", func(t *testing.T) {
		nowTime := time.Now()
		now, _ := time.Parse(time.RFC3339Nano, nowTime.Format(time.RFC3339Nano))

		operations := []*operation.Operation{
			{
				ID:             "some-op-id-1",
				SchedulerName:  schedulerName,
				Status:         operation.StatusFinished,
				DefinitionName: "test-definition",
				CreatedAt:      now,
				Input:          []byte("hello test"),
				ExecutionHistory: []operation.OperationEvent{
					{
						CreatedAt: time.Date(1999, time.November, 19, 6, 12, 15, 0, time.UTC),
						Event:     "some-event",
					},
				},
			},
			{
				ID:             "some-op-id-2",
				SchedulerName:  schedulerName,
				Status:         operation.StatusFinished,
				DefinitionName: "test-definition",
				CreatedAt:      now.Add(-23 * time.Hour),
				Input:          []byte("hello test"),
				ExecutionHistory: []operation.OperationEvent{
					{
						CreatedAt: time.Date(1999, time.November, 19, 6, 12, 15, 0, time.UTC),
						Event:     "some-event",
					},
				},
			},
			{
				ID:             "some-op-id-3",
				SchedulerName:  schedulerName,
				Status:         operation.StatusFinished,
				DefinitionName: "test-definition",
				CreatedAt:      now.Add(-25 * time.Hour),
				Input:          []byte("hello test"),
				ExecutionHistory: []operation.OperationEvent{
					{
						CreatedAt: time.Date(1999, time.November, 19, 6, 12, 15, 0, time.UTC),
						Event:     "some-event",
					},
				},
			},
			{
				ID:             "some-op-id-4",
				SchedulerName:  schedulerName,
				Status:         operation.StatusFinished,
				DefinitionName: "test-definition",
				CreatedAt:      now.Add(-29 * time.Hour),
				Input:          []byte("hello test"),
				ExecutionHistory: []operation.OperationEvent{
					{
						CreatedAt: time.Date(1999, time.November, 19, 6, 12, 15, 0, time.UTC),
						Event:     "some-event",
					},
				},
			},
		}

		t.Run("if operations lists are not empty it deletes all expired operations", func(t *testing.T) {
			client := test.GetRedisConnection(t, redisAddress)
			clock := clockmock.NewFakeClock(time.Now())
			operationsTTlMap := map[Definition]time.Duration{}
			storage := NewRedisOperationStorage(client, clock, operationsTTlMap)

			for _, op := range operations[:2] {
				err := client.ZAdd(context.Background(), storage.buildSchedulerHistoryOperationsKey(op.SchedulerName), &redis.Z{
					Member: op.ID,
					Score:  float64(op.CreatedAt.Unix()),
				}).Err()
				require.NoError(t, err)
			}

			for _, op := range operations[2:] {
				err := client.ZAdd(context.Background(), storage.buildSchedulerNoActionKey(op.SchedulerName), &redis.Z{
					Member: op.ID,
					Score:  float64(op.CreatedAt.Unix()),
				}).Err()
				require.NoError(t, err)
			}

			firstOperation := operations[0]
			executionHistoryJson, err := json.Marshal(firstOperation.ExecutionHistory)
			require.NoError(t, err)
			err = client.HSet(context.Background(), storage.buildSchedulerOperationKey(operations[0].SchedulerName, operations[0].ID), map[string]interface{}{
				idRedisKey:                 firstOperation.ID,
				schedulerNameRedisKey:      firstOperation.SchedulerName,
				statusRedisKey:             strconv.Itoa(int(firstOperation.Status)),
				definitionNameRedisKey:     firstOperation.DefinitionName,
				createdAtRedisKey:          firstOperation.CreatedAt.Format(time.RFC3339Nano),
				definitionContentsRedisKey: firstOperation.Input,
				executionHistoryRedisKey:   executionHistoryJson,
			}).Err()
			require.NoError(t, err)

			err = storage.CleanExpiredOperations(context.Background(), schedulerName)
			assert.NoError(t, err)

			operationIDs, err := client.ZRangeByScore(context.Background(), storage.buildSchedulerHistoryOperationsKey(schedulerName), &redis.ZRangeBy{
				Min: "-inf",
				Max: "+inf",
			}).Result()
			require.NoError(t, err)
			assert.NotEmpty(t, operationIDs)
			assert.Contains(t, operationIDs, operations[0].ID)
			assert.NotContains(t, operationIDs, operations[1].ID)

			noActionOpIDs, err := client.ZRangeByScore(context.Background(), storage.buildSchedulerNoActionKey(schedulerName), &redis.ZRangeBy{
				Min: "-inf",
				Max: "+inf",
			}).Result()
			require.NoError(t, err)
			assert.Empty(t, noActionOpIDs)
		})

		t.Run("if operations list is empty it returns with no error", func(t *testing.T) {
			client := test.GetRedisConnection(t, redisAddress)
			clock := clockmock.NewFakeClock(time.Now())
			operationsTTlMap := map[Definition]time.Duration{}
			storage := NewRedisOperationStorage(client, clock, operationsTTlMap)

			err := storage.CleanExpiredOperations(context.Background(), schedulerName)
			assert.NoError(t, err)

			operationIDs, err := client.ZRangeByScore(context.Background(), storage.buildSchedulerHistoryOperationsKey(schedulerName), &redis.ZRangeBy{
				Min: "-inf",
				Max: "+inf",
			}).Result()
			require.NoError(t, err)
			assert.Empty(t, operationIDs)

			noActionOpIDs, err := client.ZRangeByScore(context.Background(), storage.buildSchedulerNoActionKey(schedulerName), &redis.ZRangeBy{
				Min: "-inf",
				Max: "+inf",
			}).Result()
			require.NoError(t, err)
			assert.Empty(t, noActionOpIDs)
		})

		t.Run("if no action operation is empty it deletes all expired operations", func(t *testing.T) {
			client := test.GetRedisConnection(t, redisAddress)
			clock := clockmock.NewFakeClock(time.Now())
			operationsTTLMap := map[Definition]time.Duration{}
			storage := NewRedisOperationStorage(client, clock, operationsTTLMap)

			for _, op := range operations {
				executionHistoryJson, err := json.Marshal(op.ExecutionHistory)
				require.NoError(t, err)

				err = client.ZAdd(context.Background(), storage.buildSchedulerHistoryOperationsKey(op.SchedulerName), &redis.Z{
					Member: op.ID,
					Score:  float64(op.CreatedAt.Unix()),
				}).Err()
				require.NoError(t, err)

				for _, op := range operations[0:1] {
					err = client.HSet(context.Background(), storage.buildSchedulerOperationKey(op.SchedulerName, op.ID), map[string]interface{}{
						idRedisKey:                 op.ID,
						schedulerNameRedisKey:      op.SchedulerName,
						statusRedisKey:             strconv.Itoa(int(op.Status)),
						definitionNameRedisKey:     op.DefinitionName,
						createdAtRedisKey:          op.CreatedAt.Format(time.RFC3339Nano),
						definitionContentsRedisKey: op.Input,
						executionHistoryRedisKey:   executionHistoryJson,
					}).Err()
					require.NoError(t, err)
				}

				err = storage.CleanExpiredOperations(context.Background(), schedulerName)
				assert.NoError(t, err)

				operationIds, err := client.ZRangeByScore(context.Background(), fmt.Sprintf("operations:%s:lists:history", schedulerName), &redis.ZRangeBy{
					Min: "-inf",
					Max: "+inf",
				}).Result()
				require.NoError(t, err)
				assert.NotEmpty(t, operationIds)
				assert.Contains(t, operationIds, operations[0].ID, operations[1].ID)
				assert.NotContains(t, operationIds, operations[2].ID, operations[3].ID)
			}
		})

<<<<<<< HEAD
=======
		t.Run("if operations history is empty it returns with no error", func(t *testing.T) {
			client := test.GetRedisConnection(t, redisAddress)
			clock := clockmock.NewFakeClock(time.Now())
			operationsTTLMap := map[Definition]time.Duration{}
			storage := NewRedisOperationStorage(client, clock, operationsTTLMap)

			err := storage.CleanExpiredOperations(context.Background(), schedulerName)
			assert.NoError(t, err)

			operationIds, err := client.ZRangeByScore(context.Background(), fmt.Sprintf("operations:%s:lists:history", schedulerName), &redis.ZRangeBy{
				Min: "-inf",
				Max: "+inf",
			}).Result()
			require.NoError(t, err)
			assert.Empty(t, operationIds)
		})
>>>>>>> 252668e8
	})

	t.Run("with error", func(t *testing.T) {

		t.Run("if client is closed it returns error", func(t *testing.T) {
			client := test.GetRedisConnection(t, redisAddress)
			clock := clockmock.NewFakeClock(time.Now())
			operationsTTLMap := map[Definition]time.Duration{}
			storage := NewRedisOperationStorage(client, clock, operationsTTLMap)
			client.Close()

			err := storage.CleanExpiredOperations(context.Background(), schedulerName)

			assert.ErrorContains(t, err, "failed to list operations for \"test-scheduler\" when trying to clean expired operations")
		})

	})
}<|MERGE_RESOLUTION|>--- conflicted
+++ resolved
@@ -1151,8 +1151,8 @@
 		t.Run("if operations lists are not empty it deletes all expired operations", func(t *testing.T) {
 			client := test.GetRedisConnection(t, redisAddress)
 			clock := clockmock.NewFakeClock(time.Now())
-			operationsTTlMap := map[Definition]time.Duration{}
-			storage := NewRedisOperationStorage(client, clock, operationsTTlMap)
+			operationsTTLMap := map[Definition]time.Duration{}
+			storage := NewRedisOperationStorage(client, clock, operationsTTLMap)
 
 			for _, op := range operations[:2] {
 				err := client.ZAdd(context.Background(), storage.buildSchedulerHistoryOperationsKey(op.SchedulerName), &redis.Z{
@@ -1207,8 +1207,8 @@
 		t.Run("if operations list is empty it returns with no error", func(t *testing.T) {
 			client := test.GetRedisConnection(t, redisAddress)
 			clock := clockmock.NewFakeClock(time.Now())
-			operationsTTlMap := map[Definition]time.Duration{}
-			storage := NewRedisOperationStorage(client, clock, operationsTTlMap)
+			operationsTTLMap := map[Definition]time.Duration{}
+			storage := NewRedisOperationStorage(client, clock, operationsTTLMap)
 
 			err := storage.CleanExpiredOperations(context.Background(), schedulerName)
 			assert.NoError(t, err)
@@ -1271,37 +1271,18 @@
 			}
 		})
 
-<<<<<<< HEAD
-=======
-		t.Run("if operations history is empty it returns with no error", func(t *testing.T) {
-			client := test.GetRedisConnection(t, redisAddress)
-			clock := clockmock.NewFakeClock(time.Now())
-			operationsTTLMap := map[Definition]time.Duration{}
-			storage := NewRedisOperationStorage(client, clock, operationsTTLMap)
+	})
+
+	t.Run("with error", func(t *testing.T) {
+
+		t.Run("if client is closed it returns error", func(t *testing.T) {
+			client := test.GetRedisConnection(t, redisAddress)
+			clock := clockmock.NewFakeClock(time.Now())
+			operationsTTlMap := map[Definition]time.Duration{}
+			storage := NewRedisOperationStorage(client, clock, operationsTTlMap)
+			client.Close()
 
 			err := storage.CleanExpiredOperations(context.Background(), schedulerName)
-			assert.NoError(t, err)
-
-			operationIds, err := client.ZRangeByScore(context.Background(), fmt.Sprintf("operations:%s:lists:history", schedulerName), &redis.ZRangeBy{
-				Min: "-inf",
-				Max: "+inf",
-			}).Result()
-			require.NoError(t, err)
-			assert.Empty(t, operationIds)
-		})
->>>>>>> 252668e8
-	})
-
-	t.Run("with error", func(t *testing.T) {
-
-		t.Run("if client is closed it returns error", func(t *testing.T) {
-			client := test.GetRedisConnection(t, redisAddress)
-			clock := clockmock.NewFakeClock(time.Now())
-			operationsTTLMap := map[Definition]time.Duration{}
-			storage := NewRedisOperationStorage(client, clock, operationsTTLMap)
-			client.Close()
-
-			err := storage.CleanExpiredOperations(context.Background(), schedulerName)
 
 			assert.ErrorContains(t, err, "failed to list operations for \"test-scheduler\" when trying to clean expired operations")
 		})
