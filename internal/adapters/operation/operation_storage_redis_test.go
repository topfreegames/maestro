--- conflicted
+++ resolved
@@ -448,7 +448,6 @@
 			assert.NoError(t, err)
 			assert.Empty(t, operationsReturned, "expected result to be empty")
 			assert.Equal(t, int64(4), total)
-<<<<<<< HEAD
 		})
 
 		t.Run("return empty list when there is no operation stored", func(t *testing.T) {
@@ -463,22 +462,6 @@
 			assert.Equal(t, int64(0), total)
 		})
 
-=======
-		})
-
-		t.Run("return empty list when there is no operation stored", func(t *testing.T) {
-			client := test.GetRedisConnection(t, redisAddress)
-			clock := clockmock.NewFakeClock(time.Now())
-			operationsTTlMap := map[Definition]time.Duration{}
-			storage := NewRedisOperationStorage(client, clock, operationsTTlMap)
-
-			operationsReturned, total, err := storage.ListSchedulerFinishedOperations(context.Background(), schedulerName, 0, 10)
-			assert.NoError(t, err)
-			assert.Empty(t, operationsReturned, "expected result to be empty")
-			assert.Equal(t, int64(0), total)
-		})
-
->>>>>>> 85a18c53
 		t.Run("return no error when there is expired operations, and remove expired ones from history", func(t *testing.T) {
 			client := test.GetRedisConnection(t, redisAddress)
 			clock := clockmock.NewFakeClock(time.Now())
@@ -564,11 +547,7 @@
 			client.Close()
 
 			_, _, err := storage.ListSchedulerFinishedOperations(context.Background(), schedulerName, 0, 10)
-<<<<<<< HEAD
-			assert.EqualError(t, err, "failed to clean scheduler expired operations: failed to list operations for \"test-scheduler\" when trying to clean expired operations: redis: client is closed")
-=======
 			assert.EqualError(t, err, "failed to clean scheduler expired operations: failed to list operations for \"test-scheduler\": redis: client is closed")
->>>>>>> 85a18c53
 		})
 	})
 }
@@ -1048,11 +1027,7 @@
 			operationsTTlMap := map[Definition]time.Duration{}
 			storage := NewRedisOperationStorage(client, clock, operationsTTlMap)
 
-<<<<<<< HEAD
 			err := storage.CleanExpiredOperations(context.Background(), schedulerName)
-=======
-			operationsReturned, _, err := storage.ListSchedulerFinishedOperations(context.Background(), schedulerName, 0, 10)
->>>>>>> 85a18c53
 			assert.NoError(t, err)
 
 			operationIds, err := client.ZRangeByScore(context.Background(), fmt.Sprintf("operations:%s:lists:history", schedulerName), &redis.ZRangeBy{
