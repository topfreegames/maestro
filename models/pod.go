// maestro
// https://github.com/topfreegames/maestro
//
// Licensed under the MIT license:
// http://www.opensource.org/licenses/mit-license
// Copyright © 2017 Top Free Games <backend@tfgco.com>

package models

import (
	"bytes"
	"strings"
	"text/template"

	"github.com/topfreegames/maestro/errors"
	"github.com/topfreegames/maestro/reporters"
<<<<<<< HEAD
	reportersConstants "github.com/topfreegames/maestro/reporters/constants"
=======
>>>>>>> 2fdb5c9b

	redisinterfaces "github.com/topfreegames/extensions/redis/interfaces"
	metav1 "k8s.io/apimachinery/pkg/apis/meta/v1"
	"k8s.io/client-go/kubernetes"
	"k8s.io/client-go/pkg/api"
	"k8s.io/client-go/pkg/api/v1"
)

// TODO: setup livenessProbe
const podYaml = `
apiVersion: v1
kind: Pod
metadata:
  name: {{.Name}}
  namespace: {{.Namespace}}
  labels:
    app: {{.Name}}
spec:
  terminationGracePeriodSeconds: {{.ShutdownTimeout}}
{{- if .NodeToleration }}
  tolerations:
  - key: "dedicated"
    operator: "Equal"
    value: {{.NodeToleration}}
    effect: "NoSchedule"
{{- end}}
{{- if .NodeAffinity }}
  affinity:
    nodeAffinity:
      requiredDuringSchedulingIgnoredDuringExecution:
        nodeSelectorTerms:
        - matchExpressions:
          - key: {{.NodeAffinity}}
            operator: In
            values: ["true"]
{{- end}}
  containers:
  - name: {{.Name}}
    image: {{.Image}}
    hostNetwork: "true"
    ports:
      {{range .Ports}}
      - containerPort: {{.ContainerPort}}
        hostPort: {{.HostPort}}
        protocol: {{.Protocol}}
        name: "{{.Name}}"
      {{end}}
    resources:
      requests:
        {{- if .ResourcesRequestsCPU}}
        cpu: {{.ResourcesRequestsCPU}}
        {{- end}}
        {{- if .ResourcesRequestsMemory}}
        memory: {{.ResourcesRequestsMemory}}
        {{- end}}
      limits:
        {{- if .ResourcesLimitsCPU}}
        cpu: {{.ResourcesLimitsCPU}}
        {{- end}}
        {{- if .ResourcesLimitsMemory}}
        memory: {{.ResourcesLimitsMemory}}
        {{- end}}
    env:
      {{range .Env}}
      - name: {{.Name}}
        {{- if .ValueFrom.SecretKeyRef.Name}}
        valueFrom:
          {{- with .ValueFrom}}
          secretKeyRef:
            name: {{.SecretKeyRef.Name}}
            key: {{.SecretKeyRef.Key}}
          {{- end}}
        {{- else}}
        value: "{{.Value}}"
        {{- end}}
      {{end}}
    {{- if .Command }}
    command:
      {{range .Command}}
      - {{.}}
      {{- end}}
    {{- end}}
`

// Pod represents a pod
type Pod struct {
	Command                 []string
	Env                     []*EnvVar
	Game                    string
	Image                   string
	Name                    string
	Namespace               string
	Ports                   []*Port
	ResourcesLimitsCPU      string
	ResourcesLimitsMemory   string
	ResourcesRequestsCPU    string
	ResourcesRequestsMemory string
	ShutdownTimeout         int
	NodeAffinity            string
	NodeToleration          string
}

// NewPod is the pod constructor
func NewPod(
	game, image, name, namespace string,
	limits, requests *Resources,
	shutdownTimeout int,
	ports []*Port,
	command []string,
	env []*EnvVar,
	clientset kubernetes.Interface,
	redisClient redisinterfaces.RedisClient,
) (*Pod, error) {
	pod := &Pod{
		Command:         command,
		Env:             env,
		Game:            game,
		Image:           image,
		Name:            name,
		Namespace:       namespace,
		Ports:           ports,
		ShutdownTimeout: shutdownTimeout,
	}
	if limits != nil {
		pod.ResourcesLimitsCPU = limits.CPU
		pod.ResourcesLimitsMemory = limits.Memory
	}
	if requests != nil {
		pod.ResourcesRequestsCPU = requests.CPU
		pod.ResourcesRequestsMemory = requests.Memory
	}
	err := pod.configureHostPorts(clientset, redisClient)

	if err == nil {
<<<<<<< HEAD
		reporters.GetInstance().Report(reportersConstants.EventGruNew, map[string]string{
			"game":      game,
=======
		reporters.GetInstance().Report("gru.new", map[string]string{
			"name":      game,
>>>>>>> 2fdb5c9b
			"scheduler": namespace,
		})
	}

	return pod, err
}

func (p *Pod) SetAffinity(affinity string) {
	p.NodeAffinity = affinity
}

func (p *Pod) SetToleration(toleration string) {
	p.NodeToleration = toleration
}

// Create creates a pod in Kubernetes
func (p *Pod) Create(clientset kubernetes.Interface) (*v1.Pod, error) {
	tmpl, err := template.New("create").Parse(podYaml)
	if err != nil {
		return nil, err
	}

	buf := new(bytes.Buffer)
	err = tmpl.Execute(buf, p)
	if err != nil {
		return nil, err
	}

	decoder := api.Codecs.UniversalDecoder()
	obj, _, err := decoder.Decode(buf.Bytes(), nil, nil)
	if err != nil {
		return nil, err
	}

	src := obj.(*api.Pod)
	dst := &v1.Pod{}

	err = api.Scheme.Convert(src, dst, 0)
	if err != nil {
		return nil, err
	}

	pod, err := clientset.CoreV1().Pods(p.Namespace).Create(dst)
	if err != nil {
		return nil, errors.NewKubernetesError("create pod error", err)
	}
	return pod, nil
}

// Delete deletes a pod from kubernetes
func (p *Pod) Delete(clientset kubernetes.Interface,
	redisClient redisinterfaces.RedisClient,
	reason string) error {
	err := clientset.CoreV1().Pods(p.Namespace).Delete(p.Name, &metav1.DeleteOptions{})
	if err != nil {
		return errors.NewKubernetesError("delete pod error", err)
	}
	err = RetrievePorts(redisClient, p.Ports)
	if err != nil {
		//TODO: try again?
	}
	if err == nil {
<<<<<<< HEAD
		reporters.GetInstance().Report(reportersConstants.EventGruDelete, map[string]string{
			"game":      p.Game,
=======
		reporters.GetInstance().Report("gru.delete", map[string]string{
			"name":      p.Game,
>>>>>>> 2fdb5c9b
			"scheduler": p.Namespace,
			"reason":    reason,
		})
	}

	return nil
}

func (p *Pod) configureHostPorts(clientset kubernetes.Interface, redisClient redisinterfaces.RedisClient) error {
	pod, err := clientset.CoreV1().Pods(p.Namespace).Get(p.Name, metav1.GetOptions{})
	if err != nil && !strings.Contains(err.Error(), "not found") {
		return errors.NewKubernetesError("could not access kubernetes", err)
	} else if err == nil {
		//pod exists, so just retrieve ports
		p.Ports = make([]*Port, len(pod.Spec.Containers[0].Ports))
		for i, port := range pod.Spec.Containers[0].Ports {
			p.Ports[i] = &Port{
				ContainerPort: int(port.ContainerPort),
				Name:          port.Name,
				HostPort:      int(port.HostPort),
				Protocol:      string(port.Protocol),
			}
		}
		return nil
	}

	//pod not found, so give new ports
	ports, err := GetFreePorts(redisClient, len(p.Ports))
	if err != nil {
		return err
	}
	podPorts := make([]*Port, len(ports))
	for i, port := range ports {
		podPorts[i] = &Port{
			ContainerPort: p.Ports[i].ContainerPort,
			Name:          p.Ports[i].Name,
			HostPort:      port,
			Protocol:      p.Ports[i].Protocol,
		}
	}
	p.Ports = podPorts
	return nil
}

//PodExists returns true if a pod exists on namespace
// returns false if it doesn't
// returns false and a error if an error occurs
func PodExists(
	name, namespace string,
	clientset kubernetes.Interface,
) (bool, error) {
	_, err := clientset.CoreV1().Pods(namespace).Get(name, metav1.GetOptions{})
	if err == nil {
		return true, nil
	}
	if strings.Contains(err.Error(), "not found") {
		return false, nil
	}
	return false, err
}<|MERGE_RESOLUTION|>--- conflicted
+++ resolved
@@ -12,14 +12,10 @@
 	"strings"
 	"text/template"
 
+	redisinterfaces "github.com/topfreegames/extensions/redis/interfaces"
 	"github.com/topfreegames/maestro/errors"
 	"github.com/topfreegames/maestro/reporters"
-<<<<<<< HEAD
 	reportersConstants "github.com/topfreegames/maestro/reporters/constants"
-=======
->>>>>>> 2fdb5c9b
-
-	redisinterfaces "github.com/topfreegames/extensions/redis/interfaces"
 	metav1 "k8s.io/apimachinery/pkg/apis/meta/v1"
 	"k8s.io/client-go/kubernetes"
 	"k8s.io/client-go/pkg/api"
@@ -152,13 +148,8 @@
 	err := pod.configureHostPorts(clientset, redisClient)
 
 	if err == nil {
-<<<<<<< HEAD
 		reporters.GetInstance().Report(reportersConstants.EventGruNew, map[string]string{
 			"game":      game,
-=======
-		reporters.GetInstance().Report("gru.new", map[string]string{
-			"name":      game,
->>>>>>> 2fdb5c9b
 			"scheduler": namespace,
 		})
 	}
@@ -221,13 +212,8 @@
 		//TODO: try again?
 	}
 	if err == nil {
-<<<<<<< HEAD
 		reporters.GetInstance().Report(reportersConstants.EventGruDelete, map[string]string{
 			"game":      p.Game,
-=======
-		reporters.GetInstance().Report("gru.delete", map[string]string{
-			"name":      p.Game,
->>>>>>> 2fdb5c9b
 			"scheduler": p.Namespace,
 			"reason":    reason,
 		})
