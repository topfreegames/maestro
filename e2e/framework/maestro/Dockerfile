--- conflicted
+++ resolved
@@ -41,17 +41,10 @@
 
 WORKDIR /app
 
-<<<<<<< HEAD
-ARG TARGETARCH
-
-COPY ./bin/maestro-linux-${TARGETARCH} /app/maestro
-COPY ./config /app/config
-=======
 # Copy only the compiled binary from the builder stage
 COPY --from=builder /app/maestro .
 # Copy the static configuration files
 COPY ./config ./config
->>>>>>> dead2402
 
 ENTRYPOINT ["/app/maestro"]
 CMD ["--help"]