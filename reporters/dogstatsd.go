--- conflicted
+++ resolved
@@ -8,31 +8,21 @@
 package reporters
 
 import (
-<<<<<<< HEAD
 	"fmt"
 
-=======
 	"github.com/DataDog/datadog-go/statsd"
->>>>>>> 11cb93f2
 	"github.com/Sirupsen/logrus"
 	"github.com/spf13/viper"
 	"github.com/topfreegames/maestro/reporters/dogstatsd"
-
-	godogstatsd "github.com/ooyala/go-dogstatsd"
 )
 
-<<<<<<< HEAD
 var reportHandlers = map[string]interface{}{
 	"gru.new":    dogstatsd.GruIncrementHandler,
 	"gru.delete": dogstatsd.GruIncrementHandler,
-=======
-type DogStatsD struct {
-	client *statsd.Client
->>>>>>> 11cb93f2
 }
 
 type DogStatsD struct {
-	client *godogstatsd.Client
+	client *statsd.Client
 }
 
 func (d *DogStatsD) Report(event string, opts map[string]string) error {
@@ -57,11 +47,7 @@
 func NewDogStatsD(config *viper.Viper, logger *logrus.Logger) (*DogStatsD, error) {
 	// handle non-existent host
 	host := config.GetString("reporters.dogstatsd.host")
-<<<<<<< HEAD
-	c, err := godogstatsd.New(host)
-=======
 	c, err := statsd.New(host)
->>>>>>> 11cb93f2
 	if err != nil {
 		return nil, err
 	}
