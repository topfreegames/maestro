// maestro
// https://github.com/topfreegames/maestro
//
// Licensed under the MIT license:
// http://www.opensource.org/licenses/mit-license
// Copyright © 2017 Top Free Games <backend@tfgco.com>

package reporters

import (
	"fmt"

	"github.com/DataDog/datadog-go/statsd"
	"github.com/Sirupsen/logrus"
	"github.com/spf13/viper"
	"github.com/topfreegames/maestro/reporters/dogstatsd"
)

var reportHandlers = map[string]interface{}{
	"gru.new":    dogstatsd.GruIncrementHandler,
	"gru.delete": dogstatsd.GruIncrementHandler,
}

<<<<<<< HEAD
type DogStatsD struct {
	client *statsd.Client
=======
func createTags(opts map[string]string) []string {
	var tags []string
	for key, value := range opts {
		tags = append(tags, fmt.Sprintf("%s:%s", key, value))
	}
	return tags
>>>>>>> c6893f99
}

func (d *DogStatsD) Report(event string, opts map[string]string) error {
	handlerI, prs := reportHandlers[event]

	if prs == false {
		return fmt.Errorf("reportHandler for %s doesn't exist", event)
	}
	handler := handlerI.(func(*statsd.Client, string, map[string]string) error)
	return handler(d.client, event, opts)
}

func MakeDogStatsD(config *viper.Viper, logger *logrus.Logger) {
	r := GetInstance()
	dogstatsdR, err := NewDogStatsD(config, logger)

	if err == nil {
		r.SetReporter("dogstatsd", dogstatsdR)
	}
}

func NewDogStatsD(config *viper.Viper, logger *logrus.Logger) (*DogStatsD, error) {
	// handle non-existent host
	host := config.GetString("reporters.dogstatsd.host")
	c, err := statsd.New(host)
	if err != nil {
		return nil, err
	}
	prefix := config.GetString("reporters.dogstatsd.prefix")
	c.Namespace = prefix
	dogstatsdR := &DogStatsD{client: c}
	return dogstatsdR, nil
}<|MERGE_RESOLUTION|>--- conflicted
+++ resolved
@@ -13,25 +13,17 @@
 	"github.com/DataDog/datadog-go/statsd"
 	"github.com/Sirupsen/logrus"
 	"github.com/spf13/viper"
-	"github.com/topfreegames/maestro/reporters/dogstatsd"
+	"github.com/topfreegames/extensions/dogstatsd"
+	handlers "github.com/topfreegames/maestro/reporters/dogstatsd"
 )
 
 var reportHandlers = map[string]interface{}{
-	"gru.new":    dogstatsd.GruIncrementHandler,
-	"gru.delete": dogstatsd.GruIncrementHandler,
+	"gru.new":    handlers.GruIncrHandler,
+	"gru.delete": handlers.GruIncrHandler,
 }
 
-<<<<<<< HEAD
 type DogStatsD struct {
-	client *statsd.Client
-=======
-func createTags(opts map[string]string) []string {
-	var tags []string
-	for key, value := range opts {
-		tags = append(tags, fmt.Sprintf("%s:%s", key, value))
-	}
-	return tags
->>>>>>> c6893f99
+	client dogstatsd.Client
 }
 
 func (d *DogStatsD) Report(event string, opts map[string]string) error {
@@ -40,7 +32,7 @@
 	if prs == false {
 		return fmt.Errorf("reportHandler for %s doesn't exist", event)
 	}
-	handler := handlerI.(func(*statsd.Client, string, map[string]string) error)
+	handler := handlerI.(func(dogstatsd.Client, string, map[string]string) error)
 	return handler(d.client, event, opts)
 }
 
